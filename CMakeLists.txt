--- conflicted
+++ resolved
@@ -74,15 +74,12 @@
     src/edyn/constraints/contact_patch_constraint.cpp
     src/edyn/constraints/distance_constraint.cpp
     src/edyn/constraints/point_constraint.cpp
-<<<<<<< HEAD
     src/edyn/constraints/antiroll_constraint.cpp
     src/edyn/constraints/doublewishbone_constraint.cpp
     src/edyn/constraints/differential_constraint.cpp
     src/edyn/constraints/tierod_constraint.cpp
-=======
     src/edyn/constraints/hinge_constraint.cpp
     src/edyn/constraints/generic_constraint.cpp
->>>>>>> 60bf2781
     src/edyn/dynamics/island_util.cpp
     src/edyn/dynamics/solver.cpp
     src/edyn/dynamics/world.cpp
