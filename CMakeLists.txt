cmake_minimum_required(VERSION 3.12.4)

project(Edyn VERSION 0.0.0 LANGUAGES CXX)

#
# Explicit debug build by default
#

if(NOT CMAKE_BUILD_TYPE)
    set(CMAKE_BUILD_TYPE Debug)
endif()

if(NOT CMAKE_DEBUG_POSTFIX)
  set(CMAKE_DEBUG_POSTFIX "_d")
endif()

#
# Warnings
#

if(MSVC)
  add_compile_options(/W4 /WX)
else()
  add_compile_options(-Wall -Wno-reorder -Wno-long-long -Wimplicit-fallthrough)
endif()

#
# Options
#

option(EDYN_CONFIG_DOUBLE "Use doubles instead of floats." OFF)

set(EDYN_SET_DOUBLE 0)
if(EDYN_CONFIG_DOUBLE)
    set(EDYN_SET_DOUBLE 1)
endif()

option(EDYN_BUILD_EXAMPLES "Build examples." OFF)

option(EDYN_BUILD_TESTS "Build tests with gtest" OFF)

option(ENTT_DISABLE_ASSERT "Disable EnTT assertions for better performance." ON)

if(ENTT_DISABLE_ASSERT)
    add_compile_definitions(ENTT_DISABLE_ASSERT)
endif()

#
# Conan dependencies
#

include(${CMAKE_BINARY_DIR}/conanbuildinfo.cmake)
conan_basic_setup()

#
# Library
#

set(Edyn_SOURCES
    src/edyn/math/geom.cpp
    src/edyn/math/quaternion.cpp
<<<<<<< HEAD
    src/edyn/math/linear_curve.cpp
    src/edyn/collision/broadphase.cpp
=======
    src/edyn/collision/broadphase_main.cpp
    src/edyn/collision/broadphase_worker.cpp
>>>>>>> 94f60c86
    src/edyn/collision/narrowphase.cpp
    src/edyn/collision/contact_manifold_map.cpp
    src/edyn/collision/dynamic_tree.cpp
    src/edyn/collision/collide_sphere_sphere.cpp
    src/edyn/collision/collide_sphere_plane.cpp
    src/edyn/collision/collide_cylinder_cylinder.cpp
    src/edyn/collision/collide_cylinder_plane.cpp
    src/edyn/collision/collide_cylinder_sphere.cpp
    src/edyn/collision/collide_capsule_capsule.cpp
    src/edyn/collision/collide_capsule_cylinder.cpp
    src/edyn/collision/collide_capsule_plane.cpp
    src/edyn/collision/collide_capsule_sphere.cpp
    src/edyn/collision/collide_sphere_mesh.cpp
    src/edyn/collision/collide_capsule_mesh.cpp
    src/edyn/collision/collide_cylinder_mesh.cpp
    src/edyn/collision/collide_sphere_paged_mesh.cpp
    src/edyn/collision/collide_capsule_paged_mesh.cpp
    src/edyn/collision/collide_cylinder_paged_mesh.cpp
    src/edyn/collision/collide_box_box.cpp
    src/edyn/collision/collide_box_mesh.cpp
    src/edyn/collision/collide_box_paged_mesh.cpp
    src/edyn/collision/collide_box_plane.cpp
    src/edyn/collision/collide_capsule_box.cpp
    src/edyn/collision/collide_cylinder_box.cpp
    src/edyn/collision/collide_sphere_box.cpp
    src/edyn/collision/collide_cylinder_triangle.cpp
    src/edyn/collision/collide_sphere_triangle.cpp
    src/edyn/collision/collide_box_triangle.cpp
    src/edyn/collision/collision_result.cpp
    src/edyn/constraints/contact_constraint.cpp
    src/edyn/constraints/contact_patch_constraint.cpp
    src/edyn/constraints/distance_constraint.cpp
    src/edyn/constraints/soft_distance_constraint.cpp
    src/edyn/constraints/point_constraint.cpp
    src/edyn/constraints/antiroll_constraint.cpp
    src/edyn/constraints/doublewishbone_constraint.cpp
    src/edyn/constraints/differential_constraint.cpp
    src/edyn/constraints/tierod_constraint.cpp
    src/edyn/constraints/hinge_constraint.cpp
    src/edyn/constraints/generic_constraint.cpp
<<<<<<< HEAD
    src/edyn/constraints/springdamper_constraint.cpp
    src/edyn/constraints/spin_angle_constraint.cpp
    src/edyn/constraints/spin_constraint.cpp
    src/edyn/constraints/tirecarcass_constraint.cpp
    src/edyn/dynamics/island_util.cpp
=======
    src/edyn/util/island_util.cpp
>>>>>>> 94f60c86
    src/edyn/dynamics/solver.cpp
    src/edyn/dynamics/world.cpp
    src/edyn/sys/apply_gravity.cpp
    src/edyn/sys/update_aabbs.cpp
    src/edyn/util/rigidbody.cpp
<<<<<<< HEAD
    src/edyn/util/constraint.cpp
    src/edyn/util/spring_util.cpp
    src/edyn/util/tire_util.cpp
=======
    src/edyn/util/constraint_util.cpp
>>>>>>> 94f60c86
    src/edyn/util/shape_util.cpp
    src/edyn/shapes/triangle_mesh.cpp
    src/edyn/shapes/paged_triangle_mesh.cpp
    src/edyn/shapes/triangle_shape.cpp
    src/edyn/shapes/box_shape.cpp
    src/edyn/shapes/cylinder_shape.cpp
    src/edyn/parallel/job_queue.cpp
    src/edyn/parallel/job_dispatcher.cpp
    src/edyn/parallel/job_scheduler.cpp
    src/edyn/parallel/job_queue_scheduler.cpp
    src/edyn/parallel/island_worker.cpp
    src/edyn/parallel/island_coordinator.cpp
    src/edyn/parallel/registry_delta.cpp
    src/edyn/parallel/registry_delta_builder.cpp
    src/edyn/parallel/island_worker_context.cpp
    src/edyn/parallel/external_system.cpp
    src/edyn/serialization/paged_triangle_mesh_s11n.cpp
    src/edyn/edyn.cpp
    src/edyn/init.cpp
)

if(UNIX)
    set(Edyn_SOURCES
        ${Edyn_SOURCES}
        src/edyn/time/unix/time.cpp
    )
endif()

add_library(Edyn STATIC ${Edyn_SOURCES})

configure_file(${Edyn_SOURCE_DIR}/cmake/in/build_settings.h.in ${Edyn_BINARY_DIR}/include/edyn/build_settings.h @ONLY)
install(FILES ${Edyn_BINARY_DIR}/include/build_settings.h DESTINATION include/edyn)

target_include_directories(Edyn 
    PUBLIC ${Edyn_SOURCE_DIR}/include
    PUBLIC ${Edyn_BINARY_DIR}/include
)

target_include_directories(Edyn SYSTEM 
    PUBLIC ${CONAN_INCLUDE_DIRS_ENTT}
)

target_compile_features(Edyn PUBLIC cxx_std_17)
<<<<<<< HEAD
=======

#
# Sanitize
#

if(CMAKE_BUILD_TYPE EQUAL "Debug")
    #add_compile_options(-fsanitize=address -fno-omit-frame-pointer -fsanitize=undefined)
    #target_link_libraries(Edyn -fsanitize=address -fsanitize=undefined)
endif()
>>>>>>> 94f60c86

#
# Examples
#

if(EDYN_BUILD_EXAMPLES)
    add_subdirectory(examples)
endif()

#
# Command-line tool
#



#
# Tests
#

if(EDYN_BUILD_TESTS)
    find_package(GTest REQUIRED)
    find_library(GMock_LIBRARY gmock)
    find_library(GMockMain_LIBRARY gmock_main)

    enable_testing()
    add_subdirectory(test)
endif()<|MERGE_RESOLUTION|>--- conflicted
+++ resolved
@@ -59,13 +59,9 @@
 set(Edyn_SOURCES
     src/edyn/math/geom.cpp
     src/edyn/math/quaternion.cpp
-<<<<<<< HEAD
     src/edyn/math/linear_curve.cpp
-    src/edyn/collision/broadphase.cpp
-=======
     src/edyn/collision/broadphase_main.cpp
     src/edyn/collision/broadphase_worker.cpp
->>>>>>> 94f60c86
     src/edyn/collision/narrowphase.cpp
     src/edyn/collision/contact_manifold_map.cpp
     src/edyn/collision/dynamic_tree.cpp
@@ -106,27 +102,19 @@
     src/edyn/constraints/tierod_constraint.cpp
     src/edyn/constraints/hinge_constraint.cpp
     src/edyn/constraints/generic_constraint.cpp
-<<<<<<< HEAD
     src/edyn/constraints/springdamper_constraint.cpp
     src/edyn/constraints/spin_angle_constraint.cpp
     src/edyn/constraints/spin_constraint.cpp
     src/edyn/constraints/tirecarcass_constraint.cpp
-    src/edyn/dynamics/island_util.cpp
-=======
     src/edyn/util/island_util.cpp
->>>>>>> 94f60c86
     src/edyn/dynamics/solver.cpp
     src/edyn/dynamics/world.cpp
     src/edyn/sys/apply_gravity.cpp
     src/edyn/sys/update_aabbs.cpp
     src/edyn/util/rigidbody.cpp
-<<<<<<< HEAD
-    src/edyn/util/constraint.cpp
     src/edyn/util/spring_util.cpp
     src/edyn/util/tire_util.cpp
-=======
     src/edyn/util/constraint_util.cpp
->>>>>>> 94f60c86
     src/edyn/util/shape_util.cpp
     src/edyn/shapes/triangle_mesh.cpp
     src/edyn/shapes/paged_triangle_mesh.cpp
@@ -170,8 +158,6 @@
 )
 
 target_compile_features(Edyn PUBLIC cxx_std_17)
-<<<<<<< HEAD
-=======
 
 #
 # Sanitize
@@ -181,7 +167,6 @@
     #add_compile_options(-fsanitize=address -fno-omit-frame-pointer -fsanitize=undefined)
     #target_link_libraries(Edyn -fsanitize=address -fsanitize=undefined)
 endif()
->>>>>>> 94f60c86
 
 #
 # Examples
