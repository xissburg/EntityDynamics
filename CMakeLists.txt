cmake_minimum_required(VERSION 3.12.4)

set(Edyn_MAIN_PROJECT ON)
if(DEFINED PROJECT_SOURCE_DIR)
    set(Edyn_MAIN_PROJECT OFF)
endif()

project(Edyn VERSION 1.0.0 LANGUAGES CXX)

include(CMakeDependentOption)

# Options
option(EDYN_CONFIG_DOUBLE "Use doubles instead of floats" OFF)
option(EDYN_INSTALL "Enable installation of Edyn" ${Edyn_MAIN_PROJECT})
option(EDYN_BUILD_EXAMPLES "Build examples" ${Edyn_MAIN_PROJECT})
option(EDYN_BUILD_TESTS "Build tests with gtest" OFF)
option(EDYN_DISABLE_ASSERT "Disable assertions in Edyn for better performance." OFF)
cmake_dependent_option(EDYN_ENABLE_SANITIZER "Enable address sanitizer." OFF "NOT MSVC" OFF)

if(NOT CMAKE_DEBUG_POSTFIX)
  set(CMAKE_DEBUG_POSTFIX "_d")
endif()

find_package(EnTT REQUIRED)

configure_file(cmake/in/build_settings.h.in include/edyn/build_settings.h @ONLY)

add_library(Edyn
    cmake/in/build_settings.h.in
    src/edyn/math/geom.cpp
    src/edyn/math/quaternion.cpp
<<<<<<< HEAD
    src/edyn/math/pwl_curve.cpp
    src/edyn/collision/broadphase_main.cpp
    src/edyn/collision/broadphase_worker.cpp
=======
    src/edyn/collision/broadphase.cpp
>>>>>>> b7e58e27
    src/edyn/collision/narrowphase.cpp
    src/edyn/collision/contact_manifold_map.cpp
    src/edyn/collision/dynamic_tree.cpp
    src/edyn/collision/collide/collide_sphere_sphere.cpp
    src/edyn/collision/collide/collide_sphere_plane.cpp
    src/edyn/collision/collide/collide_cylinder_cylinder.cpp
    src/edyn/collision/collide/collide_cylinder_plane.cpp
    src/edyn/collision/collide/collide_cylinder_sphere.cpp
    src/edyn/collision/collide/collide_capsule_capsule.cpp
    src/edyn/collision/collide/collide_capsule_cylinder.cpp
    src/edyn/collision/collide/collide_capsule_plane.cpp
    src/edyn/collision/collide/collide_capsule_sphere.cpp
    src/edyn/collision/collide/collide_capsule_mesh.cpp
    src/edyn/collision/collide/collide_box_box.cpp
    src/edyn/collision/collide/collide_box_plane.cpp
    src/edyn/collision/collide/collide_capsule_box.cpp
    src/edyn/collision/collide/collide_cylinder_box.cpp
    src/edyn/collision/collide/collide_sphere_box.cpp
    src/edyn/collision/collide/collide_cylinder_mesh.cpp
    src/edyn/collision/collide/collide_sphere_mesh.cpp
    src/edyn/collision/collide/collide_box_mesh.cpp
    src/edyn/collision/collide/collide_polyhedron_capsule.cpp
    src/edyn/collision/collide/collide_polyhedron_cylinder.cpp
    src/edyn/collision/collide/collide_polyhedron_box.cpp
    src/edyn/collision/collide/collide_polyhedron_plane.cpp
    src/edyn/collision/collide/collide_polyhedron_polyhedron.cpp
    src/edyn/collision/collide/collide_polyhedron_sphere.cpp
    src/edyn/collision/collide/collide_polyhedron_mesh.cpp
    src/edyn/collision/collide/collide_compound_compound.cpp
    src/edyn/collision/collide/collide_compound_plane.cpp
    src/edyn/collision/collide/collide_compound_mesh.cpp
    src/edyn/collision/should_collide.cpp
    src/edyn/collision/collision_result.cpp
    src/edyn/collision/raycast.cpp
    src/edyn/collision/raycast_service.cpp
    src/edyn/collision/contact_event_emitter.cpp
    src/edyn/collision/contact_signal.cpp
    src/edyn/collision/query_aabb.cpp
    src/edyn/config/solver_iteration_config.cpp
    src/edyn/constraints/contact_constraint.cpp
    src/edyn/constraints/contact_patch_constraint.cpp
    src/edyn/constraints/distance_constraint.cpp
    src/edyn/constraints/soft_distance_constraint.cpp
    src/edyn/constraints/point_constraint.cpp
    src/edyn/constraints/antiroll_constraint.cpp
    src/edyn/constraints/doublewishbone_constraint.cpp
    src/edyn/constraints/differential_constraint.cpp
    src/edyn/constraints/tierod_constraint.cpp
    src/edyn/constraints/hinge_constraint.cpp
    src/edyn/constraints/generic_constraint.cpp
    src/edyn/constraints/springdamper_constraint.cpp
    src/edyn/constraints/spin_angle_constraint.cpp
    src/edyn/constraints/spin_constraint.cpp
    src/edyn/constraints/tirecarcass_constraint.cpp
    src/edyn/constraints/cvjoint_constraint.cpp
    src/edyn/constraints/cone_constraint.cpp
    src/edyn/constraints/gravity_constraint.cpp
    src/edyn/constraints/constraint_row_friction.cpp
    src/edyn/constraints/constraint_row_spin_friction.cpp
    src/edyn/dynamics/solver.cpp
    src/edyn/dynamics/restitution_solver.cpp
    src/edyn/dynamics/island_solver.cpp
    src/edyn/dynamics/moment_of_inertia.cpp
    src/edyn/sys/update_aabbs.cpp
    src/edyn/sys/update_rotated_meshes.cpp
    src/edyn/sys/update_inertias.cpp
    src/edyn/sys/update_presentation.cpp
    src/edyn/sys/update_origins.cpp
    src/edyn/util/rigidbody.cpp
    src/edyn/util/spring_util.cpp
    src/edyn/util/tire_util.cpp
    src/edyn/util/constraint_util.cpp
    src/edyn/util/shape_util.cpp
    src/edyn/util/aabb_util.cpp
    src/edyn/math/shape_volume.cpp
    src/edyn/util/collision_util.cpp
    src/edyn/shapes/triangle_mesh.cpp
    src/edyn/shapes/paged_triangle_mesh.cpp
    src/edyn/math/triangle.cpp
    src/edyn/util/ragdoll.cpp
    src/edyn/util/exclude_collision.cpp
    src/edyn/util/polyhedron_shape_initializer.cpp
    src/edyn/util/gravity_util.cpp
    src/edyn/util/contact_manifold_util.cpp
    src/edyn/util/insert_material_mixing.cpp
    src/edyn/shapes/box_shape.cpp
    src/edyn/shapes/cylinder_shape.cpp
    src/edyn/shapes/polyhedron_shape.cpp
    src/edyn/shapes/convex_mesh.cpp
    src/edyn/shapes/compound_shape.cpp
    src/edyn/core/entity_graph.cpp
    src/edyn/parallel/job_queue.cpp
    src/edyn/parallel/job_dispatcher.cpp
    src/edyn/parallel/job_scheduler.cpp
    src/edyn/parallel/job_queue_scheduler.cpp
    src/edyn/simulation/simulation_worker.cpp
    src/edyn/simulation/stepper_async.cpp
    src/edyn/simulation/simulation_worker_context.cpp
    src/edyn/simulation/stepper_sequential.cpp
    src/edyn/replication/make_reg_op_builder.cpp
    src/edyn/replication/map_child_entity.cpp
    src/edyn/replication/register_external.cpp
    src/edyn/parallel/message_dispatcher.cpp
    src/edyn/simulation/island_manager.cpp
    src/edyn/serialization/paged_triangle_mesh_s11n.cpp
    src/edyn/networking/context/client_network_context.cpp
    src/edyn/networking/context/server_network_context.cpp
    src/edyn/networking/sys/server_side.cpp
    src/edyn/networking/sys/client_side.cpp
    src/edyn/networking/networking.cpp
    src/edyn/networking/sys/update_aabbs_of_interest.cpp
    src/edyn/networking/extrapolation/extrapolation_job.cpp
    src/edyn/networking/util/pool_snapshot.cpp
    src/edyn/networking/util/clock_sync.cpp
    src/edyn/networking/util/process_update_entity_map_packet.cpp
    src/edyn/networking/util/is_fully_owned_by_client.cpp
    src/edyn/networking/util/import_contact_manifolds.cpp
    src/edyn/networking/util/process_extrapolation_result.cpp
    src/edyn/networking/util/snap_to_pool_snapshot.cpp
    src/edyn/networking/networking_external.cpp
    src/edyn/context/registry_operation_context.cpp
    src/edyn/context/step_callback.cpp
    src/edyn/edyn.cpp
    src/edyn/time/common/time.cpp
    src/edyn/time/simulation_time.cpp
)
add_library(Edyn::Edyn ALIAS Edyn)

if(UNIX)
    target_sources(Edyn PRIVATE
        src/edyn/time/unix/time.cpp
    )
endif()

if(UNIX AND NOT APPLE)
    target_link_libraries(Edyn
        PUBLIC pthread
    )
endif()

if(WIN32)
    target_sources(Edyn PRIVATE
        src/edyn/time/windows/time.cpp
    )
    target_link_libraries(Edyn
        PUBLIC winmm
    )
endif()

target_include_directories(Edyn
    PUBLIC
        $<BUILD_INTERFACE:${PROJECT_SOURCE_DIR}/include>
        $<BUILD_INTERFACE:${PROJECT_BINARY_DIR}/include>
        $<INSTALL_INTERFACE:${CMAKE_INSTALL_INCLUDEDIR}>
)

set_target_properties(Edyn PROPERTIES ARCHIVE_OUTPUT_DIRECTORY ${CMAKE_BINARY_DIR}/lib)

target_compile_features(Edyn PUBLIC cxx_std_17)
target_compile_definitions(Edyn
    PUBLIC
        $<$<CONFIG:Debug>:EDYN_DEBUG>
        $<$<BOOL:${EDYN_DISABLE_ASSERT}>:EDYN_DISABLE_ASSERT>
    PRIVATE
        $<$<BOOL:${EDYN_DISABLE_ASSERT}>:ENTT_DISABLE_ASSERT>
)

target_compile_options(Edyn PUBLIC
    $<$<BOOL:${EDYN_ENABLE_SANITIZER}>:-fsanitize=address -fsanitize=undefined -fno-omit-frame-pointer>
)

target_link_libraries(Edyn
    PUBLIC
        EnTT::EnTT
)

target_link_options(Edyn
    PUBLIC
        $<$<BOOL:${EDYN_ENABLE_SANITIZER}>:-fsanitize=address -fsanitize=undefined>
)

if(MSVC)
    target_compile_options(Edyn PRIVATE /W4 /bigobj)
else()
    target_compile_options(Edyn PRIVATE -Wall -Wno-reorder -Wno-long-long -Wimplicit-fallthrough)
endif()

if(EDYN_BUILD_EXAMPLES)
    add_subdirectory(examples)
endif()

if(EDYN_BUILD_TESTS)
    enable_testing()
    add_subdirectory(test)
endif()

if(EDYN_INSTALL)
    include(GNUInstallDirs)
    install(
        TARGETS Edyn
        EXPORT EdynTargets
        ARCHIVE DESTINATION "${CMAKE_INSTALL_LIBDIR}"
        LIBRARY DESTINATION "${CMAKE_INSTALL_LIBDIR}"
        RUNTIME DESTINATION "${CMAKE_INSTALL_BINDIR}"
    )
    install(
        DIRECTORY include/edyn/ src/edyn/ ${PROJECT_BINARY_DIR}/include/edyn/
        DESTINATION "${CMAKE_INSTALL_INCLUDEDIR}/edyn"
        FILES_MATCHING
            PATTERN "*.h"
            PATTERN "*.hpp"
    )
    install(
        EXPORT EdynTargets
        DESTINATION "${CMAKE_INSTALL_LIBDIR}/cmake/${PROJECT_NAME}"
        NAMESPACE "Edyn::"
        FILE "Edyn-targets.cmake"
    )
    install(
        FILES
            cmake/Edyn-config.cmake
        DESTINATION "${CMAKE_INSTALL_LIBDIR}/cmake/${PROJECT_NAME}"
    )
    install(
        FILES
            LICENSE
        DESTINATION "${CMAKE_INSTALL_DATAROOTDIR}/licenses/${PROJECT_NAME}"
    )
    if(MSVC AND BUILD_SHARED_LIBS)
        install(
            FILES $<TARGET_PDB_FILE:Edyn>
            DESTINATION "${CMAKE_INSTALL_BINDIR}"
            OPTIONAL
        )
    endif()
endif()<|MERGE_RESOLUTION|>--- conflicted
+++ resolved
@@ -29,13 +29,8 @@
     cmake/in/build_settings.h.in
     src/edyn/math/geom.cpp
     src/edyn/math/quaternion.cpp
-<<<<<<< HEAD
     src/edyn/math/pwl_curve.cpp
-    src/edyn/collision/broadphase_main.cpp
-    src/edyn/collision/broadphase_worker.cpp
-=======
     src/edyn/collision/broadphase.cpp
->>>>>>> b7e58e27
     src/edyn/collision/narrowphase.cpp
     src/edyn/collision/contact_manifold_map.cpp
     src/edyn/collision/dynamic_tree.cpp
