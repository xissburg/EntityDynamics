--- conflicted
+++ resolved
@@ -47,12 +47,8 @@
     tire_material,
     position,
     orientation,
-<<<<<<< HEAD
     spin_angle,
     spin,
-    continuous,
-=======
->>>>>>> b7e58e27
     center_of_mass,
     dynamic_tag,
     kinematic_tag,
