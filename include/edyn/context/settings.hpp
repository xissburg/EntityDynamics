#ifndef EDYN_CONTEXT_SETTINGS_HPP
#define EDYN_CONTEXT_SETTINGS_HPP

#include <memory>
#include <variant>
#include "edyn/config/execution_mode.hpp"
#include "edyn/context/task.hpp"
#include "edyn/context/step_callback.hpp"
#include "edyn/context/start_thread.hpp"
#include "edyn/collision/should_collide.hpp"
#include "edyn/math/scalar.hpp"
#include "edyn/math/constants.hpp"
#include "edyn/networking/settings/client_network_settings.hpp"
#include "edyn/networking/settings/server_network_settings.hpp"
#include "edyn/time/time.hpp"

namespace edyn {

struct settings {
    scalar fixed_dt {scalar(1.0 / 60)};
    bool paused {false};
    vector3 gravity {gravity_earth};

    unsigned max_steps_per_update {10};
    unsigned num_solver_velocity_iterations {8};
    unsigned num_solver_position_iterations {3};
    unsigned num_restitution_iterations {8};
    unsigned num_individual_restitution_iterations {3};

    edyn::execution_mode execution_mode;

<<<<<<< HEAD
    enqueue_task_t enqueue_task {nullptr};
    wait_task_t wait_task {nullptr};
    void *user_task_context {nullptr};
=======
    start_thread_func_t *start_thread_func {&start_thread_func_default};
>>>>>>> c7551dd3

    init_callback_t init_callback {nullptr};
    init_callback_t deinit_callback {nullptr};
    step_callback_t pre_step_callback {nullptr};
    step_callback_t post_step_callback {nullptr};

    should_collide_func_t should_collide_func {&should_collide_default};

    using clear_actions_func_t = void(entt::registry &);
    clear_actions_func_t *clear_actions_func {nullptr};

    using time_func_t = double(void);
    time_func_t *time_func {&performance_time};

    std::variant<
        std::monostate,
        client_network_settings,
        server_network_settings> network_settings;
};

}

#endif // EDYN_CONTEXT_SETTINGS_HPP<|MERGE_RESOLUTION|>--- conflicted
+++ resolved
@@ -29,13 +29,10 @@
 
     edyn::execution_mode execution_mode;
 
-<<<<<<< HEAD
+    start_thread_func_t *start_thread_func {&start_thread_func_default};
     enqueue_task_t enqueue_task {nullptr};
     wait_task_t wait_task {nullptr};
     void *user_task_context {nullptr};
-=======
-    start_thread_func_t *start_thread_func {&start_thread_func_default};
->>>>>>> c7551dd3
 
     init_callback_t init_callback {nullptr};
     init_callback_t deinit_callback {nullptr};
