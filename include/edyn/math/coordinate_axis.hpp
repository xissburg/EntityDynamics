--- conflicted
+++ resolved
@@ -30,11 +30,7 @@
     case coordinate_axis::z:
         return vector3_z;
     }
-<<<<<<< HEAD
-    return vector3_zero;
-=======
     EDYN_ASSERT(false);
->>>>>>> 3cf37947
 }
 
 /**
