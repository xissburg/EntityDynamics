#ifndef EDYN_MATH_GEOM_HPP
#define EDYN_MATH_GEOM_HPP

#include <vector>
#include <cstdint>
#include "edyn/config/config.h"
#include "edyn/config/constants.hpp"
#include "edyn/math/quaternion.hpp"
#include "edyn/math/vector2_3_util.hpp"
#include "edyn/math/matrix3x3.hpp"
#include "edyn/util/array.hpp"

namespace edyn {
/**
 * Geometric utilities.
 */

/**
 * @brief Computes the point in the segment `q(t) = q0 + t*(q1 - q0)` closest
 * to point `p`.
 *
 * @param q0 Initial point in segment.
 * @param q1 End point in segment.
 * @param p The point.
 * @param t Outputs the parameter where `q(t)` gives the closest point to `p`.
 * @param q Outputs the point in `q(t)` closest to `p`.
 * @return The squared distance between `q(t)` an `p`.
 */
scalar closest_point_segment(const vector3 &q0, const vector3 &q1,
                             const vector3 &p, scalar &t, vector3 &q) noexcept;

/**
 * @brief Computes the squared distance between a point and a line.
 * @param q0 A point in the line.
 * @param dir Direction vector of line.
 * @param p The point.
 * @return Square of distance between point and line.
 */
scalar distance_sqr_line(const vector3 &q0, const vector3 &dir,
                         const vector3 &p) noexcept;

/**
 * @brief Computes the point in the line `q(t) = q0 + t*dir` closest
 * to point `p`.
 *
 * @param q0 Point in line.
 * @param dir Line direction vector.
 * @param p The point.
 * @param t Outputs the parameter where `q(t)` gives the closest point to `p`.
 * @param r Outputs the point in `q(t)` closest to `p`.
 * @return The squared distance between `q(t)` an `p`.
 */
scalar closest_point_line(const vector3 &q0, const vector3 &dir,
                          const vector3 &p, scalar &t, vector3 &r) noexcept;

/**
 * @brief Computes the parameters for the closest points of two *non-parallel*
 * lines `L1(s) = p1 + s*(q1 - p1)` and `L2(t) = p2 + t*(q2 - p2)`.
 * @param p1 A point in the first line.
 * @param q1 Another point in the first line.
 * @param p2 A point in the second line.
 * @param q2 Another point in the second line.
 * @param s Outputs the parameter where `L1(s)` gives the closest point to `L2`.
 * @param t Outputs the parameter where `L2(t)` gives the closest point to `L1`.
 * @return False if lines are parallel, which means the projection of any point
 * of L1 on L2 is a valid closest point.
 */
bool closest_point_line_line(const vector3 &p1, const vector3 &q1,
                             const vector3 &p2, const vector3 &q2,
                             scalar &s, scalar &t) noexcept;

/**
 * @brief Computes the closest points `c1` and `c2` of segments
 * `s1(s) = p1 + s*(q1 - p1)` and `s2(t) = p2 + t*(q2 - p2)`,
 * where `0 <= s <= 1` and `0 <= t <= 1`.
 *
 * @param p1 Initial point in the first segment.
 * @param q1 End point in the first segment.
 * @param p2 Initial point in the second segment.
 * @param q2 End point in the second segment.
 * @param s Outputs the parameter where `s1(s)` gives the closest point to `s2`.
 * @param t Outputs the parameter where `s2(t)` gives the closest point to `s1`.
 * @param c1 Outputs the point in `s1` closest to `s2`.
 * @param c2 Outputs the point in `s2` closest to `s1`.
 * @param num_points Optional pointer to store the number of closest points. If
 *        not `nullptr` and the segments are parallel, two closest points will
 *        be generated if the projection of one segment onto the other is a range
 *        of points.
 * @param sp Outputs the parameter where `s1(s)` gives the closest point to `s2`
 *        if segments are parallel.
 * @param tp Outputs the parameter where `s2(t)` gives the closest point to `s1`
 *        if segments are parallel.
 * @param c1p Outputs the second point in `s1` closest to `s2` if segments are
 *        parallel.
 * @param c2p Outputs the second point in `s2` closest to `s1` if segments are
 *        parallel.
 * @return The squared distance between `s1(s)` and `s2(t)`.
 */
scalar closest_point_segment_segment(const vector3 &p1, const vector3 &q1,
                                     const vector3 &p2, const vector3 &q2,
                                     scalar &s, scalar &t,
                                     vector3 &c1, vector3 &c2,
                                     size_t *num_points = nullptr,
                                     scalar *sp = nullptr, scalar *tp = nullptr,
                                     vector3 *c1p = nullptr, vector3 *c2p = nullptr) noexcept;

scalar closest_point_disc(const vector3 &dpos, const quaternion &dorn, scalar radius,
                          const vector3 &p, vector3 &q) noexcept;

/**
 * Computes the closest points between a line `p(s) = p0 + s*(p1 - p0)` and a circle.
 * @param cpos Center of circle.
 * @param corn Orientation of circle.The face of the circle points towards the
 *             positive x-axis.
 * @param radius Circle radius.
 * @param p0 A point in the line.
 * @param p1 Another point in the line.
 * @param num_points Number of closest points. Can be two in case the line is
 *        nearly parallel to the plane that contains the circle and its
 *        projection onto the plane intersects the circle.
 * @param s0 Outputs the parameter where the line gives the first closest point
 *        to the circle.
 * @param rc0 First closest point in the circle.
 * @param rl0 First closest point in the line.
 * @param s1 Outputs the parameter where the line gives the second closest
 *        point to the circle.
 * @param rc1 Second closest point in the circle.
 * @param rl1 Second closest point in the line.
 * @param normal Normal vector pointing out the circle.
 * @param threshold Value used to determine whether the line is parallel to circle.
 * @return The squared distance.
 */
scalar closest_point_circle_line(
    const vector3 &cpos, const quaternion &corn, scalar radius,
    const vector3 &p0, const vector3 &p1, size_t &num_points,
    scalar &s0, vector3 &rc0, vector3 &rl0,
    scalar &s1, vector3 &rc1, vector3 &rl1,
    vector3 &normal, scalar threshold = support_feature_tolerance) noexcept;

scalar closest_point_circle_circle(
    const vector3 &posA, const quaternion &ornA, scalar radiusA,
    const vector3 &posB, const quaternion &ornB, scalar radiusB,
    size_t &num_points, vector3 &rA0, vector3 &rB0, vector3 &rA1, vector3 &rB1,
    vector3 &normal);

/**
 * Constructs an orthonomal basis given one vector. In other words, given a
 * plane normal, it finds two orthogonal vectors `p` and `q` which lie in
 * the plane.
 * @param n First basis vector, plane normal.
 * @param p Outputs the first vector on the plane.
 * @param q Outputs the second vector on the plane, orthogonal to `p`.
 */
void plane_space(const vector3 &n, vector3 &p, vector3 &q);

/**
 * @brief Builds an orthonormal basis that spans a tangent space to a
 * normal vector.
 * @param n Vector normal to a surface.
 * @return Basis with `n` in the second column.
 */
matrix3x3 make_tangent_basis(const vector3 &n);

bool intersect_aabb(const vector3 &min0, const vector3 &max0,
                    const vector3 &min1, const vector3 &max1);

vector3 intersect_line_plane(const vector3 &p0, const vector3 &dir,
                             const vector3 &q0, const vector3 &normal);

size_t intersect_segments(const vector2 &p0, const vector2 &p1,
                          const vector2 &q0, const vector2 &q1,
                          scalar &s0, scalar &t0,
                          scalar &s1, scalar &t1);

/**
 * @brief Intersect a line with a circle centered in the origin in 2D.
 * @param p0 One point on the line.
 * @param p1 Another point on the line.
 * @param radius Radius of circle centered in the origin.
 * @param s0 Outputs the parameter of the first intersection, the point being
 * `lerp(p0, p1, s0)`.
 * @param s1 Outputs the parameter of the second intersection, if there is one.
 * @return Number of intersections.
 */
size_t intersect_line_circle(const vector2 &p0, const vector2 &p1,
                             scalar radius, scalar &s0, scalar &s1) noexcept;

/**
 * @brief Intersect two circles in 2D.
 * @param posA Position of first circle.
 * @param radiusA Radius of first circle.
 * @param posB Position of second circle.
 * @param radiusB Radius of second circle.
 * @param res0 First intersection result.
 * @param res1 Second intersection result.
 * @return Number of intersections.
 */
size_t intersect_circle_circle(const vector2 &posA, scalar radiusA,
                               const vector2 &posB, scalar radiusB,
                               vector2 &res0, vector2 &res1) noexcept;

vector3 support_point_circle(const vector3 &pos, const quaternion &orn,
                             scalar radius, const vector3 &dir) noexcept;

template<size_t N>
constexpr void support_point_vertices(const std::array<vector3, N> &vertices,
                              const vector3 &dir, size_t &idx, scalar &proj) noexcept {
    proj = -EDYN_SCALAR_MAX;

    for (size_t i = 0; i < N; ++i) {
        auto d = dot(vertices[i], dir);

        if (d > proj) {
            proj = d;
            idx = i;
        }
    }
}

scalar area_4_points(const vector3 &p0, const vector3 &p1, const vector3 &p2, const vector3 &p3) noexcept;

enum class point_insertion_type {
    none,
    similar,
    append,
    replace
};

struct insertion_point_result {
    point_insertion_type type;
    size_t index;
};

insertion_point_result insertion_point_index(const vector3 *points,
                                             const scalar *depths,
                                             size_t count,
                                             size_t &num_points,
                                             const vector3 &new_point,
<<<<<<< HEAD
                                             scalar new_point_depth,
                                             bool use_yz);
=======
                                             scalar new_point_depth) noexcept;
>>>>>>> e3735ccb

template<size_t N>
insertion_point_result insertion_point_index(const std::array<vector3, N> &points,
                                             const std::array<scalar, N> &depths,
                                             size_t &num_points,
                                             const vector3 &new_point,
<<<<<<< HEAD
                                             scalar new_point_depth,
                                             bool use_yz) {
    return insertion_point_index(points.data(), depths.data(), N, num_points, new_point, new_point_depth, use_yz);
=======
                                             scalar new_point_depth) noexcept {
    return insertion_point_index(points.data(), depths.data(), N, num_points, new_point, new_point_depth);
>>>>>>> e3735ccb
}

/**
 * Finds the point closest to `p` on the surface of the axis-aligned box
 * with the given half extent if `p` is outside the box.
 * @param half_extent Half the extent on the box along each axis.
 * @param p The query point.
 * @return Point on the box surface closest to `p`, or `p` if `p` is contained
 *         in the box.
 */
vector3 closest_point_box_outside(const vector3 &half_extent, const vector3 &p) noexcept;

/**
 * Finds the point closest to the internal point `p` on the surface of the
 * axis-aligned box with the given half extent. `p` must be contained within
 * the box.
 * @param half_extent Half the extent on the box along each axis.
 * @param p The query point.
 * @param closest Outputs the closest point on the surface of the box.
 * @param normal Outputs the normal of the face where `closest` is located.
 * @return Distance between closest points.
 */
scalar closest_point_box_inside(const vector3 &half_extent, const vector3 &p,
                                vector3 &closest, vector3 &normal) noexcept;

/**
 * Intersect a line with an AABB in the Cartesian plane.
 * @param p0 Point in the line.
 * @param p1 Another point in the line.
 * @param aabb_min Minimum of AABB, i.e. lower left corner.
 * @param aabb_max Maximum of AABB, i.e. upper right corner.
 * @param s0 Outputs the parameter of one point in the line defined by `p0` and
 *        `p1` where it intersects the AABB.
 * @param s1 Outputs the parameters of another point where the line intersects
 *        the AABB.
 * @return Number of intersections in [0, 2].
 */
size_t intersect_line_aabb(const vector2 &p0, const vector2 &p1,
                           const vector2 &aabb_min, const vector2 &aabb_max,
                           scalar &s0, scalar &s1) noexcept;

/**
 * @brief Checks if a point lies inside the prism with base defined by a convex
 * polygon.
 * @param vertices An array of vertices.
 * @param indices Indices of vertices in the vertex array to be considered. They
 * should represent a convex polygon laying on a plane, oriented counter-clockwise
 * with respect to the plane normal.
 * @param normal Normal of plane that fits the convex polygon.
 * @param point Point to test.
 * @return Whether the point is inside the convex polygon or not.
 */
bool point_in_polygonal_prism(const std::vector<vector3> &vertices,
                              const std::vector<size_t> &indices,
                              const vector3 &normal, const vector3 &point) noexcept;

template<size_t N>
constexpr bool point_in_polygonal_prism(const std::array<vector3, N> &vertices,
                                        const vector3 &normal, const vector3 &point) noexcept {
    static_assert(N > 2);

    for (size_t i = 0; i < N; ++i) {
        const auto j = (i + 1) % N;
        auto &v0 = vertices[i];
        auto &v1 = vertices[j];
        auto d = v1 - v0;
        auto t = cross(d, normal);

        if (dot(point - v0, t) > EDYN_EPSILON) {
            return false;
        }
    }

    return true;
}

/**
 * @brief Test if a segment intersects an AABB.
 * @param p0 First point in the segment.
 * @param p1 Second point in the segment.
 * @param aabb_min Minimum of AABB.
 * @param aabb_max Maximum of AABB.
 * @return Whether segment intersects AABB.
 */
bool intersect_segment_aabb(vector3 p0, vector3 p1,
                            vector3 aabb_min, vector3 aabb_max) noexcept;

struct intersect_ray_cylinder_result {
    enum class kind {
        parallel_directions,
        distance_greater_than_radius,
        intersects
    };

    kind kind;
    scalar dist_sqr;
    vector3 normal;
};

/**
 * @brief Intersects a ray with a cylinder.
 * @param p0 First point in the ray.
 * @param p1 Second point in the ray.
 * @param pos Cylinder position.
 * @param orn Cylinder orientation.
 * @param radius Cylinder radius.
 * @param half_length Cylinder half length.
 * @param u Output intersection parameter.
 * @return Result containing intersection situation, the distance and normal.
 */
intersect_ray_cylinder_result intersect_ray_cylinder(vector3 p0, vector3 p1, vector3 pos, quaternion orn, scalar radius, scalar half_length, scalar &u) noexcept;

/**
 * @brief Intersects a ray with a sphere.
 * @param p0 First point in the ray.
 * @param p1 Second point in the ray.
 * @param pos Sphere position.
 * @param orn Sphere orientation.
 * @param radius Sphere radius.
 * @param t Output intersection parameter.
 * @return Whether ray intersects sphere.
 */
bool intersect_ray_sphere(vector3 p0, vector3 p1, vector3 pos, scalar radius, scalar &t) noexcept;

/**
 * @brief Intersects a ray with a triangle.
 * @param p0 First point in the ray.
 * @param p1 Second point in the ray.
 * @param vertices Vertex positions.
 * @param normal Triangle normal.
 * @param t Output intersection parameter.
 * @return Whether ray intersects triangle.
 */
bool intersect_segment_triangle(const vector3 &p0, const vector3 &p1,
                                const std::array<vector3, 3> &vertices,
                                const vector3 &normal, scalar &t) noexcept;

}

#endif // EDYN_MATH_GEOM_HPP<|MERGE_RESOLUTION|>--- conflicted
+++ resolved
@@ -236,26 +236,17 @@
                                              size_t count,
                                              size_t &num_points,
                                              const vector3 &new_point,
-<<<<<<< HEAD
                                              scalar new_point_depth,
-                                             bool use_yz);
-=======
-                                             scalar new_point_depth) noexcept;
->>>>>>> e3735ccb
+                                             bool use_yz) noexcept;
 
 template<size_t N>
 insertion_point_result insertion_point_index(const std::array<vector3, N> &points,
                                              const std::array<scalar, N> &depths,
                                              size_t &num_points,
                                              const vector3 &new_point,
-<<<<<<< HEAD
                                              scalar new_point_depth,
-                                             bool use_yz) {
+                                             bool use_yz) noexcept {
     return insertion_point_index(points.data(), depths.data(), N, num_points, new_point, new_point_depth, use_yz);
-=======
-                                             scalar new_point_depth) noexcept {
-    return insertion_point_index(points.data(), depths.data(), N, num_points, new_point, new_point_depth);
->>>>>>> e3735ccb
 }
 
 /**
