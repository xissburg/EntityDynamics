--- conflicted
+++ resolved
@@ -21,37 +21,9 @@
         m_running = true;
 
         for (;;) {
-<<<<<<< HEAD
-            /* for (;;) {
-                once();
-
-                auto did_steal = false;
-
-                if (m_thief) {
-                    auto j = m_thief->try_steal();
-                    if (j) {
-                        j->run();
-                        did_steal = true;
-                    }
-                }
-
-                if (!did_steal) {
-                    break;
-                }
-            } */
-
-            auto j = m_queue.pop();
-
-            if (j) {
-                j->run();
-                --m_size;
-            }
-
-=======
             auto j = m_queue.pop();
             j();
             --m_size;
->>>>>>> 94f60c86
 
             if (!m_running) {
                 break;
@@ -60,14 +32,9 @@
     }
 
     void once() {
-<<<<<<< HEAD
-        while (auto j = m_queue.try_pop()) {
-            j->run();
-=======
         job j;
         while (m_queue.try_pop(j)) {
             j();
->>>>>>> 94f60c86
             --m_size;
         }
     }
