--- conflicted
+++ resolved
@@ -44,11 +44,7 @@
             (*m_func)(i);
             i = m_current.fetch_add(m_step, std::memory_order_release) + m_step;
         }
-<<<<<<< HEAD
-        m_current = m_last.load();
-=======
         m_counter->decrement();
->>>>>>> 94f60c86
     }
 
     atomic_index_type m_first;
@@ -76,17 +72,10 @@
         , m_func(func)
     {}
 
-<<<<<<< HEAD
-    ranged_for_loop_type *steal() {
-        // Key observation: this function is never called in parallel because
-        // each `parallel_for_job` spawns another `parallel_for_job` and this 
-        // function is called before a new job of this kind is scheduled.
-=======
     for_loop_range_type *steal() {
         // Key observation: this function is never called in parallel because
         // each parallel-for job spawns another parallel-for job and this 
         // function is called before a new job of that kind is scheduled.
->>>>>>> 94f60c86
         if (m_loops.empty()) {
             // Create the first loop with the entire range.
             m_counter.increment();
@@ -95,23 +84,15 @@
         }
 
         IndexType candidate_remaining = 0;
-<<<<<<< HEAD
-        ranged_for_loop_type *candidate_loop = nullptr;
-=======
         for_loop_range_type *candidate_loop = nullptr;
->>>>>>> 94f60c86
 
         // Find loop with the largest number of remaining work.
         for (auto &curr_loop : m_loops) {
             auto last = curr_loop.m_last.load(std::memory_order_acquire);
             auto current = curr_loop.m_current.load(std::memory_order_acquire);
-<<<<<<< HEAD
-            EDYN_ASSERT(current <= last);
-=======
             
             if (current > last) continue;
 
->>>>>>> 94f60c86
             auto remaining = last - current;
 
             if (remaining >= candidate_remaining) {
@@ -134,19 +115,6 @@
 
         // Return null if the loop with the biggest amount of remaining work is
         // nearly done (i.e. the remaining work is under a percentage of the total)
-<<<<<<< HEAD
-        if (remaining * 100 < total * 6) {
-            return nullptr;
-        }
-
-        // Effectively steal a range of work from candidate by moving its last
-        // index to the middle.
-        auto middle = current + remaining / 2;
-        candidate_loop->m_last.store(middle, std::memory_order_release);
-
-        auto &loop = m_loops.emplace_front(middle, last, m_step, m_func);
-        ++m_size;
-=======
         if (remaining * 100 < total * 10) {
             return nullptr;
         }
@@ -174,7 +142,6 @@
         auto new_first = current >= middle ? current : middle;
 
         auto &loop = m_loops.emplace_front(new_first, last, m_step, m_func, m_counter);
->>>>>>> 94f60c86
         return &loop;
     }
 
@@ -207,29 +174,6 @@
     {}
 };
 
-<<<<<<< HEAD
-    void run() override {
-        m_counter->increment();
-        auto defer = std::shared_ptr<void>(nullptr, [&] (...) { m_counter->decrement(); });
-
-        // Only steal a range and create a new job if the total number of
-        // loops is still lower than the number of workers available.
-        if (m_loop_pool->size() >= m_dispatcher->num_workers()) {
-            return;
-        }
-        
-        auto *loop = m_loop_pool->steal();
-        if (!loop) {
-            return;
-        }
-
-        m_counter->increment();
-
-        auto child_job = std::make_shared<parallel_for_job>(*m_dispatcher, m_loop_pool, m_counter);
-        m_dispatcher->async(std::static_pointer_cast<job>(child_job));
-
-        loop->run();
-=======
 template<typename IndexType, typename Function>
 void parallel_for_job_func(job::data_type &data) {
     auto archive = memory_input_archive(data.data(), data.size());
@@ -256,7 +200,6 @@
         child_job.data = data;
         child_job.func = &parallel_for_job_func<IndexType, Function>;
         ctx->m_dispatcher->async(child_job);
->>>>>>> 94f60c86
     }
 
     loop->run();
