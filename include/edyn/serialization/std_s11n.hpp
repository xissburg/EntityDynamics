#ifndef EDYN_SERIALIZATION_STD_S11N_HPP
#define EDYN_SERIALIZATION_STD_S11N_HPP

#include <array>
#include <vector>
#include <cstdint>
#include <memory>
#include <variant>
#include <string>
<<<<<<< HEAD
#include <utility>
=======
#include <optional>
>>>>>>> 1b9732c3
#include <type_traits>
#include <entt/core/ident.hpp>
#include "edyn/util/tuple_util.hpp"

namespace edyn {

template<typename Archive>
void serialize(Archive &archive, std::string& str) {
    auto size = str.size();
    archive(size);
    str.resize(size);

    for (size_t i = 0; i < size; ++i) {
        archive(str[i]);
    }
}

template<typename Archive, typename T>
void serialize(Archive &archive, std::vector<T> &vector) {
    auto size = vector.size();
    archive(size);
    vector.resize(size);

    for (size_t i = 0; i < size; ++i) {
        archive(vector[i]);
    }
}

template<typename Archive>
void serialize(Archive &archive, std::vector<bool> &vector) {
    auto size = vector.size();
    archive(size);
    vector.resize(size);

    // Serialize individual bits.
    using set_type = uint32_t;
    constexpr auto set_num_bits = sizeof(set_type) * 8;
    // Number of sets of bits of size `set_num_bits`.
    // Use ceiling on integer division.
    const auto num_sets = size / set_num_bits + (size % set_num_bits != 0);

    for (size_t i = 0; i < num_sets; ++i) {
        const auto start = i * set_num_bits;
        const auto count = std::min(size - start, set_num_bits);

        if constexpr(Archive::is_output::value) {
            set_type set = 0;
            for (size_t j = 0; j < count; ++j) {
                set |= static_cast<bool>(vector[start + j]) << j;
            }
            archive(set);
        } else {
            set_type set;
            archive(set);
            for (size_t j = 0; j < count; ++j) {
                vector[start + j] = (set & (1 << j)) > 0;
            }
        }
    }
}

template<typename T>
size_t serialization_sizeof(const std::vector<T> &vec) {
    return sizeof(size_t) + vec.size() * sizeof(typename std::vector<T>::value_type);
}

inline
size_t serialization_sizeof(const std::vector<bool> &vec) {
    using set_type = uint32_t;
    constexpr auto set_num_bits = sizeof(set_type) * 8;
    const auto num_sets = vec.size() / set_num_bits + (vec.size() % set_num_bits != 0);
    return sizeof(size_t) + num_sets * sizeof(set_type);
}

template<typename Archive, typename T, size_t N>
void serialize(Archive &archive, std::array<T, N> &arr) {
    for (size_t i = 0; i < arr.size(); ++i) {
        archive(arr[i]);
    }
}

namespace internal {
    template<typename T, typename Archive, typename... Ts>
    void read_variant(Archive& archive, std::variant<Ts...>& var) {
        auto t = T{};
        archive(t);
        var = std::variant<Ts...>{t};
    }

    template<typename Archive, typename... Ts, std::size_t... Indexes>
    void read_variant(Archive& archive, typename entt::identifier<Ts...>::identifier_type id, std::variant<Ts...>& var, std::index_sequence<Indexes...>)
    {
        ((id == Indexes ? read_variant<std::tuple_element_t<Indexes, std::tuple<Ts...>>>(archive, var) : (void)0), ...);
    }

    template<typename Archive, typename... Ts>
    void read_variant(Archive& archive, typename entt::identifier<Ts...>::identifier_type id, std::variant<Ts...>& var)
    {
        read_variant(archive, id, var, std::make_index_sequence<sizeof...(Ts)>{});
    }
}

template<typename Archive, typename... Ts>
void serialize(Archive& archive, std::variant<Ts...>& var) {
    if constexpr(Archive::is_input::value) {
        size_t id;
        archive(id);
        internal::read_variant(archive, id, var);
    } else {
        std::visit([&archive] (auto &&t) {
            using T = std::decay_t<decltype(t)>;
            auto id = index_of_v<size_t, T, Ts...>;
            archive(id);
            archive(t);
        }, var);
    }
}

<<<<<<< HEAD
template<typename Archive, typename T, typename U>
void serialize(Archive &archive, std::pair<T, U> &pair) {
    archive(pair.first);
    archive(pair.second);
}

template<typename Archive, typename T>
void serialize(Archive &archive, std::unique_ptr<T> &ptr) {
    if constexpr(Archive::is_input::value) {
        if (!ptr) {
            ptr.reset(new T);
        }
    }

    archive(*ptr);
}

template<typename Archive, typename T>
void serialize(Archive &archive, std::shared_ptr<T> &ptr) {
    if constexpr(Archive::is_input::value) {
        if (!ptr) {
            ptr.reset(new T);
        }
    }

    archive(*ptr);
=======
template<typename Archive, typename T>
void serialize(Archive &archive, std::optional<T> &opt) {
    bool has_value = opt.has_value();
    archive(has_value);

    if constexpr(Archive::is_input::value) {
        if (has_value) {
            archive(opt.emplace());
        } else {
            opt.reset();
        }
    } else {
        if (has_value) {
            archive(*opt);
        }
    }
}

template<typename T>
size_t serialization_sizeof(const std::optional<T> &opt) {
    if (opt) {
        return sizeof(bool) + serialization_sizeof(*opt);
    }

    return sizeof(bool);
>>>>>>> 1b9732c3
}

}

#endif // EDYN_SERIALIZATION_STD_S11N_HPP<|MERGE_RESOLUTION|>--- conflicted
+++ resolved
@@ -7,11 +7,8 @@
 #include <memory>
 #include <variant>
 #include <string>
-<<<<<<< HEAD
 #include <utility>
-=======
 #include <optional>
->>>>>>> 1b9732c3
 #include <type_traits>
 #include <entt/core/ident.hpp>
 #include "edyn/util/tuple_util.hpp"
@@ -130,7 +127,6 @@
     }
 }
 
-<<<<<<< HEAD
 template<typename Archive, typename T, typename U>
 void serialize(Archive &archive, std::pair<T, U> &pair) {
     archive(pair.first);
@@ -157,7 +153,8 @@
     }
 
     archive(*ptr);
-=======
+}
+
 template<typename Archive, typename T>
 void serialize(Archive &archive, std::optional<T> &opt) {
     bool has_value = opt.has_value();
@@ -183,7 +180,6 @@
     }
 
     return sizeof(bool);
->>>>>>> 1b9732c3
 }
 
 }
