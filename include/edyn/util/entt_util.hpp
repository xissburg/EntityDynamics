#ifndef EDYN_UTIL_ENTT_UTIL_HPP
#define EDYN_UTIL_ENTT_UTIL_HPP

#include <tuple>
#include <vector>
#include <entt/entity/registry.hpp>

namespace edyn {

// Get a view with component types from a tuple.
template<typename... Ts>
auto get_view_from_tuple(entt::registry &registry, [[maybe_unused]] std::tuple<Ts...>) {
    return registry.view<Ts...>();
}

// Get a tuple containing a view of each given type.
template<typename... Ts>
inline auto get_tuple_of_views(entt::registry &registry) {
    return std::make_tuple(registry.view<Ts>()...);
}

// Get a tuple containing a view of each type in the given tuple.
template<typename... Ts>
inline auto get_tuple_of_views(entt::registry &registry, [[maybe_unused]] std::tuple<Ts...>) {
    return get_tuple_of_views<Ts...>(registry);
}

template<typename... Ts>
struct map_to_tuple_of_views;

// Declares a tuple type which holds single component views for each of the
// types in the given tuple.
template<typename... Ts>
struct map_to_tuple_of_views<std::tuple<Ts...>> {
    using type = std::tuple<entt::basic_view<entt::entity, entt::get_t<Ts>, entt::exclude_t<>>...>;
};

inline void entity_vector_erase_invalid(std::vector<entt::entity> &vec,
                                        const entt::registry &registry) {
    auto predicate = [&](entt::entity entity) {
        return !registry.valid(entity);
    };

    vec.erase(std::remove_if(vec.begin(), vec.end(), predicate), vec.end());
}

template<typename View>
<<<<<<< HEAD
unsigned calculate_view_size(const View &view) {
    return std::distance(view.begin(), view.end());
=======
size_t calculate_view_size(const View &view) {
    return static_cast<size_t>(std::distance(view.begin(), view.end()));
>>>>>>> d759dc83
}

}

#endif // EDYN_UTIL_ENTT_UTIL_HPP<|MERGE_RESOLUTION|>--- conflicted
+++ resolved
@@ -45,13 +45,8 @@
 }
 
 template<typename View>
-<<<<<<< HEAD
-unsigned calculate_view_size(const View &view) {
-    return std::distance(view.begin(), view.end());
-=======
 size_t calculate_view_size(const View &view) {
     return static_cast<size_t>(std::distance(view.begin(), view.end()));
->>>>>>> d759dc83
 }
 
 }
