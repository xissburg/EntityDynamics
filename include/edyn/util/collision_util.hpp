--- conflicted
+++ resolved
@@ -113,17 +113,11 @@
  * for every point that is removed (remember to call `destroy_contact_point`
  * when appropriate for each point that is removed).
  */
-<<<<<<< HEAD
-template<typename ContactPointView, typename ImpulseView, typename TransformView,
-         typename VelView, typename RollingView, typename TireView, typename NewPointFunc, typename DestroyPointFunc>
-void process_collision(entt::entity manifold_entity, contact_manifold &manifold,
-=======
 template<typename TransformView, typename VelView, typename RollingView,
-         typename NewPointFunc, typename DestroyPointFunc>
+         typename TireView, typename NewPointFunc, typename DestroyPointFunc>
 void process_collision(entt::entity manifold_entity,
                        contact_manifold &manifold,
                        contact_manifold_events &events,
->>>>>>> 9f019593
                        const collision_result &result,
                        TransformView &tr_view,
                        VelView &vel_view,
@@ -137,9 +131,6 @@
                        scalar dt,
                        NewPointFunc new_point_func,
                        DestroyPointFunc destroy_point_func) {
-    auto [posA, ornA] = tr_view.template get<position, orientation>(manifold.body[0]);
-    auto [posB, ornB] = tr_view.template get<position, orientation>(manifold.body[1]);
-
     tire_material *tire = nullptr;
     auto is_tireA = false;
     auto is_tireB = false;
@@ -154,6 +145,8 @@
         is_tireB = true;
     }
 
+    auto [posA, ornA] = tr_view.template get<position, orientation>(manifold.body[0]);
+    auto [posB, ornB] = tr_view.template get<position, orientation>(manifold.body[1]);
     auto originA = origin_view.contains(manifold.body[0]) ? origin_view.get<origin>(manifold.body[0]) : static_cast<vector3>(posA);
     auto originB = origin_view.contains(manifold.body[1]) ? origin_view.get<origin>(manifold.body[1]) : static_cast<vector3>(posB);
 
