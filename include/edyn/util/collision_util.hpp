--- conflicted
+++ resolved
@@ -7,11 +7,6 @@
 #include "edyn/comp/aabb.hpp"
 #include "edyn/comp/position.hpp"
 #include "edyn/comp/orientation.hpp"
-<<<<<<< HEAD
-#include "edyn/comp/tire_material.hpp"
-=======
-#include "edyn/comp/center_of_mass.hpp"
->>>>>>> 8865251d
 #include "edyn/shapes/shapes.hpp"
 #include "edyn/collision/contact_point.hpp"
 #include "edyn/collision/contact_manifold.hpp"
@@ -93,22 +88,18 @@
  */
 template<typename ContactPointView, typename ImpulseView, typename TransformView,
          typename TireView, typename NewPointFunc, typename DestroyPointFunc>
-void process_collision(const entt::registry &registry, entt::entity manifold_entity, contact_manifold &manifold,
+void process_collision(entt::entity manifold_entity, contact_manifold &manifold,
                        const collision_result &result,
                        ContactPointView &cp_view,
                        ImpulseView &imp_view,
                        TransformView &tr_view,
-<<<<<<< HEAD
+                       const com_view_t &com_view,
                        TireView &tire_view,
-=======
-                       const com_view_t &com_view,
->>>>>>> 8865251d
                        NewPointFunc new_point_func,
                        DestroyPointFunc destroy_point_func) {
     auto [posA, ornA] = tr_view.template get<position, orientation>(manifold.body[0]);
     auto [posB, ornB] = tr_view.template get<position, orientation>(manifold.body[1]);
 
-<<<<<<< HEAD
     tire_material *tire = nullptr;
     auto is_tireA = false;
     auto is_tireB = false;
@@ -121,7 +112,8 @@
     if (tire_view.contains(manifold.body[1])) {
         tire = &tire_view.get(manifold.body[1]);
         is_tireB = true;
-=======
+    }
+
     auto originA = static_cast<vector3>(posA);
     auto originB = static_cast<vector3>(posB);
 
@@ -133,7 +125,6 @@
     if (com_view.contains(manifold.body[1])) {
         auto &com = com_view.get(manifold.body[1]);
         originB = to_world_space(-com, posB, ornB);
->>>>>>> 8865251d
     }
 
     // Merge new with existing contact points.
