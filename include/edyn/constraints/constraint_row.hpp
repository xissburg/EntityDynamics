#ifndef EDYN_COMP_CONSTRAINT_ROW_HPP
#define EDYN_COMP_CONSTRAINT_ROW_HPP

#include <array>
#include "edyn/math/vector3.hpp"
#include "edyn/math/matrix3x3.hpp"
#include "edyn/config/constants.hpp"
#include "edyn/comp/delta_linvel.hpp"
#include "edyn/comp/delta_angvel.hpp"

namespace edyn {

<<<<<<< HEAD
struct delta_linvel;
struct delta_angvel;
struct delta_spin;

=======
>>>>>>> b7e58e27
/**
 * `constraint_row` contains all and only the information that's required
 * during the constraint solver iterations for better cache use and to avoid
 * waste.
 */
struct constraint_row {
    // Jacobian diagonals.
    std::array<vector3, 2 * 3> J;

    // Effective mass (J M^-1 J^T)^-1.
    scalar eff_mass;

    // Right hand side Jv + bias.
    scalar rhs;

    // Lower and upper limit of impulses to be applied while solving constraints.
    scalar lower_limit;
    scalar upper_limit;

    // Last applied impulse. Used for warm-starting and can be used to measure
    // strength of impulse applied.
    scalar impulse;

    // Inverse masses and inertias used during the solver iterations.
    scalar inv_mA, inv_mB, inv_mC;
    matrix3x3 inv_IA, inv_IB, inv_IC;

    // Reference to delta velocities used during solver iterations. It is not
    // safe to dereference these outside of the solver update context.
    delta_linvel *dvA, *dvB, *dvC;
    delta_angvel *dwA, *dwB, *dwC;
    delta_spin *dsA, *dsB, *dsC;

    std::array<bool, 3> use_spin {false, false, false};
    vector3 spin_axis[3];

    unsigned num_entities {2};
};

/**
 * Optional info to be used when setting up a constraint row.
 */
struct constraint_row_options {
    scalar error {scalar(0)};

    // Error reduction parameter.
    scalar erp {scalar(0.2)};

    scalar restitution {scalar(0)};
};

inline scalar solve(constraint_row &row) {
    auto delta_relvel = dot(row.J[0], *row.dvA) +
                        dot(row.J[1], *row.dwA) +
                        dot(row.J[2], *row.dvB) +
                        dot(row.J[3], *row.dwB);
    auto delta_impulse = (row.rhs - delta_relvel) * row.eff_mass;
    auto impulse = row.impulse + delta_impulse;

    if (impulse < row.lower_limit) {
        delta_impulse = row.lower_limit - row.impulse;
        row.impulse = row.lower_limit;
    } else if (impulse > row.upper_limit) {
        delta_impulse = row.upper_limit - row.impulse;
        row.impulse = row.upper_limit;
    } else {
        row.impulse = impulse;
    }

    return delta_impulse;
}

}

#endif // EDYN_COMP_CONSTRAINT_ROW_HPP<|MERGE_RESOLUTION|>--- conflicted
+++ resolved
@@ -10,13 +10,6 @@
 
 namespace edyn {
 
-<<<<<<< HEAD
-struct delta_linvel;
-struct delta_angvel;
-struct delta_spin;
-
-=======
->>>>>>> b7e58e27
 /**
  * `constraint_row` contains all and only the information that's required
  * during the constraint solver iterations for better cache use and to avoid
@@ -24,7 +17,7 @@
  */
 struct constraint_row {
     // Jacobian diagonals.
-    std::array<vector3, 2 * 3> J;
+    std::array<vector3, 4> J;
 
     // Effective mass (J M^-1 J^T)^-1.
     scalar eff_mass;
@@ -41,19 +34,13 @@
     scalar impulse;
 
     // Inverse masses and inertias used during the solver iterations.
-    scalar inv_mA, inv_mB, inv_mC;
-    matrix3x3 inv_IA, inv_IB, inv_IC;
+    scalar inv_mA, inv_mB;
+    matrix3x3 inv_IA, inv_IB;
 
     // Reference to delta velocities used during solver iterations. It is not
     // safe to dereference these outside of the solver update context.
-    delta_linvel *dvA, *dvB, *dvC;
-    delta_angvel *dwA, *dwB, *dwC;
-    delta_spin *dsA, *dsB, *dsC;
-
-    std::array<bool, 3> use_spin {false, false, false};
-    vector3 spin_axis[3];
-
-    unsigned num_entities {2};
+    delta_linvel *dvA, *dvB;
+    delta_angvel *dwA, *dwB;
 };
 
 /**
