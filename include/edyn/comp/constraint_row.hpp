#ifndef EDYN_COMP_CONSTRAINT_ROW_HPP
#define EDYN_COMP_CONSTRAINT_ROW_HPP

#include <array>
#include <entt/fwd.hpp>
#include "relation.hpp"
#include "edyn/math/vector3.hpp"
#include "edyn/util/array.hpp"

namespace edyn {

struct constraint_row {
    std::array<entt::entity, max_relations> entity {make_array<max_relations>(entt::entity{entt::null})};
<<<<<<< HEAD
    std::array<bool, max_relations> use_spin {make_array<max_relations>(false)};

    // Jacobian.
    std::array<vector3, max_relations * 2> J;
    
=======
    std::array<vector3, max_relations * 2> J;
>>>>>>> 75af97ba
    scalar error;
    scalar lower_limit;
    scalar upper_limit;

    // Effective mass (J M^-1 J^T)^-1.
    scalar eff_mass;

    // Right hand side Jv + bias.
    scalar rhs;

    // Error reduction parameter.
    scalar erp {0.2};

    // Relative velocity at pivot points.
    scalar relvel;
    scalar restitution {0};

    // Applied impulse.
    scalar impulse {0};
<<<<<<< HEAD

=======
>>>>>>> 75af97ba
    int priority {0};
};

}

#endif // EDYN_COMP_CONSTRAINT_ROW_HPP<|MERGE_RESOLUTION|>--- conflicted
+++ resolved
@@ -11,15 +11,11 @@
 
 struct constraint_row {
     std::array<entt::entity, max_relations> entity {make_array<max_relations>(entt::entity{entt::null})};
-<<<<<<< HEAD
     std::array<bool, max_relations> use_spin {make_array<max_relations>(false)};
 
     // Jacobian.
     std::array<vector3, max_relations * 2> J;
     
-=======
-    std::array<vector3, max_relations * 2> J;
->>>>>>> 75af97ba
     scalar error;
     scalar lower_limit;
     scalar upper_limit;
@@ -39,10 +35,6 @@
 
     // Applied impulse.
     scalar impulse {0};
-<<<<<<< HEAD
-
-=======
->>>>>>> 75af97ba
     int priority {0};
 };
 
