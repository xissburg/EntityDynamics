#ifndef EDYN_COLLISION_NARROWPHASE_HPP
#define EDYN_COLLISION_NARROWPHASE_HPP

#include <array>
#include <entt/entity/fwd.hpp>
#include "edyn/comp/aabb.hpp"
#include "edyn/comp/origin.hpp"
#include "edyn/comp/shape_index.hpp"
#include "edyn/comp/position.hpp"
#include "edyn/comp/orientation.hpp"
#include "edyn/comp/tag.hpp"
#include "edyn/collision/contact_manifold.hpp"
#include "edyn/collision/contact_point.hpp"
#include "edyn/collision/collision_result.hpp"
#include "edyn/constraints/constraint_impulse.hpp"
#include "edyn/util/collision_util.hpp"
#include "edyn/context/settings.hpp"

namespace edyn {

struct job;

class narrowphase {
    struct contact_point_construction_info {
        std::array<collision_result::collision_point, max_contacts> point;
        size_t count {0};
    };

    struct contact_point_destruction_info {
        std::array<entt::entity, max_contacts> contact_entity;
        size_t count {0};
    };

    void add_new_contact_point(entt::entity contact_entity,
                               std::array<entt::entity, 2> body);

public:
    narrowphase(entt::registry &);

    bool parallelizable() const;
    void update();
    void update_async(job &completion_job);
    void finish_async_update();

    /**
     * @brief Detects and processes collisions for the given manifolds.
     */
    template<typename Iterator>
    void update_contact_manifolds(Iterator begin, Iterator end);

    template<typename ContactManifoldView, typename Iterator>
    void update_contact_manifolds(Iterator begin, Iterator end,
                                  ContactManifoldView &manifold_view);

    /**
     * @brief When new contact points are created, such as when
     * `update_contact_manifolds` is called, contact constraints are not created
     * immediately. This must be called to create contact constraints for new
     * contact points. It gives the caller control over when the constraints are
     * created.
     */
    void create_contact_constraints();

private:
    entt::registry *m_registry;
    std::vector<contact_point_construction_info> m_cp_construction_infos;
    std::vector<contact_point_destruction_info> m_cp_destruction_infos;
    std::vector<entt::entity> m_new_contact_points;
};

template<typename Iterator>
void narrowphase::update_contact_manifolds(Iterator begin, Iterator end) {
    auto manifold_view = m_registry->view<contact_manifold>();
    update_contact_manifolds(begin, end, manifold_view);
}

template<typename ContactManifoldView, typename Iterator>
void narrowphase::update_contact_manifolds(Iterator begin, Iterator end,
                                           ContactManifoldView &manifold_view) {
    auto body_view = m_registry->view<AABB, shape_index, position, orientation>();
    auto tr_view = m_registry->view<position, orientation>();
    auto origin_view = m_registry->view<origin>();
    auto cp_view = m_registry->view<contact_point>();
    auto vel_view = m_registry->view<angvel>();
    auto rolling_view = m_registry->view<rolling_tag>();
    auto imp_view = m_registry->view<constraint_impulse>();
<<<<<<< HEAD
    auto tire_view = m_registry->view<tire_material>();
=======
    auto material_view = m_registry->view<material>();
    auto orn_view = m_registry->view<orientation>();
    auto mesh_shape_view = m_registry->view<mesh_shape>();
    auto paged_mesh_shape_view = m_registry->view<paged_mesh_shape>();
>>>>>>> caf752f4
    auto views_tuple = get_tuple_of_shape_views(*m_registry);
    auto dt = m_registry->ctx<settings>().fixed_dt;

    for (auto it = begin; it != end; ++it) {
        entt::entity manifold_entity = *it;
        auto &manifold = manifold_view.template get<contact_manifold>(manifold_entity);
        collision_result result;
        detect_collision(manifold.body, result, body_view, origin_view, views_tuple);

<<<<<<< HEAD
        process_collision(manifold_entity, manifold, result, cp_view, imp_view, tr_view, vel_view, rolling_view, origin_view, tire_view, dt,
=======
        process_collision(manifold_entity, manifold, result, cp_view, imp_view,
                          tr_view, vel_view, rolling_view, origin_view, orn_view,
                          material_view, mesh_shape_view, paged_mesh_shape_view, dt,
>>>>>>> caf752f4
                          [&] (const collision_result::collision_point &rp) {
            auto contact_entity = create_contact_point(*m_registry, manifold_entity, manifold, rp);
            add_new_contact_point(contact_entity, manifold.body);
        }, [&] (entt::entity contact_entity) {
            destroy_contact_point(*m_registry, manifold_entity, contact_entity);
        });
    }
}

}

#endif // EDYN_COLLISION_NARROWPHASE_HPP<|MERGE_RESOLUTION|>--- conflicted
+++ resolved
@@ -84,14 +84,11 @@
     auto vel_view = m_registry->view<angvel>();
     auto rolling_view = m_registry->view<rolling_tag>();
     auto imp_view = m_registry->view<constraint_impulse>();
-<<<<<<< HEAD
     auto tire_view = m_registry->view<tire_material>();
-=======
     auto material_view = m_registry->view<material>();
     auto orn_view = m_registry->view<orientation>();
     auto mesh_shape_view = m_registry->view<mesh_shape>();
     auto paged_mesh_shape_view = m_registry->view<paged_mesh_shape>();
->>>>>>> caf752f4
     auto views_tuple = get_tuple_of_shape_views(*m_registry);
     auto dt = m_registry->ctx<settings>().fixed_dt;
 
@@ -101,13 +98,9 @@
         collision_result result;
         detect_collision(manifold.body, result, body_view, origin_view, views_tuple);
 
-<<<<<<< HEAD
-        process_collision(manifold_entity, manifold, result, cp_view, imp_view, tr_view, vel_view, rolling_view, origin_view, tire_view, dt,
-=======
         process_collision(manifold_entity, manifold, result, cp_view, imp_view,
-                          tr_view, vel_view, rolling_view, origin_view, orn_view,
+                          tr_view, vel_view, rolling_view, tire_view, origin_view, orn_view,
                           material_view, mesh_shape_view, paged_mesh_shape_view, dt,
->>>>>>> caf752f4
                           [&] (const collision_result::collision_point &rp) {
             auto contact_entity = create_contact_point(*m_registry, manifold_entity, manifold, rp);
             add_new_contact_point(contact_entity, manifold.body);
