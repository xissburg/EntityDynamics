--- conflicted
+++ resolved
@@ -382,17 +382,12 @@
         }
 
         // Assign discontinuity to dynamic rigid bodies.
-<<<<<<< HEAD
-        if (registry.any_of<dynamic_tag>(local_entity) && !registry.all_of<discontinuity>(local_entity)) {
-            registry.emplace<discontinuity>(local_entity);
-
-            if (registry.all_of<spin_angle>(local_entity)) {
-                registry.emplace<discontinuity_spin>(local_entity);
-            }
-=======
         if (registry.any_of<dynamic_tag>(entity) && !registry.all_of<discontinuity>(entity)) {
             registry.emplace<discontinuity>(entity);
->>>>>>> 44011a55
+
+            if (registry.all_of<spin_angle>(entity)) {
+                registry.emplace<discontinuity_spin>(entity);
+            }
         }
 
         // All remote entities must have a networked tag.
@@ -401,8 +396,8 @@
         }
 
         // Assign tire state to tires.
-        if (registry.any_of<tire_material>(local_entity)) {
-            registry.emplace<tire_state>(local_entity);
+        if (registry.any_of<tire_material>(entity)) {
+            registry.emplace<tire_state>(entity);
         }
 
         // Assign graph node to rigid bodies and external entities.
