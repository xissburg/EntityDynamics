#include "edyn/dynamics/island_solver.hpp"
#include "edyn/collision/contact_manifold.hpp"
#include "edyn/comp/angvel.hpp"
#include "edyn/comp/center_of_mass.hpp"
#include "edyn/comp/inertia.hpp"
#include "edyn/comp/island.hpp"
#include "edyn/comp/linvel.hpp"
#include "edyn/comp/mass.hpp"
#include "edyn/comp/origin.hpp"
#include "edyn/comp/position.hpp"
#include "edyn/config/config.h"
#include "edyn/config/constants.hpp"
#include "edyn/config/execution_mode.hpp"
#include "edyn/constraints/constraint.hpp"
#include "edyn/constraints/constraint_row_friction.hpp"
#include "edyn/constraints/contact_constraint.hpp"
#include "edyn/dynamics/island_constraint_entities.hpp"
#include "edyn/dynamics/position_solver.hpp"
#include "edyn/dynamics/row_cache.hpp"
#include "edyn/parallel/atomic_counter.hpp"
#include "edyn/parallel/atomic_counter_sync.hpp"
#include "edyn/parallel/job_dispatcher.hpp"
#include "edyn/parallel/parallel_for.hpp"
#include "edyn/parallel/parallel_for_async.hpp"
#include "edyn/util/entt_util.hpp"
#include "edyn/util/island_util.hpp"
#include "edyn/util/constraint_util.hpp"
#include "edyn/serialization/entt_s11n.hpp"
#include "edyn/util/tuple_util.hpp"
#include <entt/entity/fwd.hpp>
#include <entt/entity/registry.hpp>
#include <cstdint>
#include <iterator>
#include <tuple>
#include <type_traits>
#include <utility>

namespace edyn {

static void island_solver_job_func(job::data_type &data);

enum class island_solver_state : uint8_t {
    pack_rows,
    solve_constraints,
    assign_applied_impulses,
    apply_solution,
    solve_position_constraints
};

struct island_solver_context {
    entt::registry *registry;
    entt::entity island_entity;
    atomic_counter *counter {nullptr};
    atomic_counter_sync *counter_sync {nullptr};
    scalar dt;
    uint8_t num_iterations;
    uint8_t num_position_iterations;
    uint8_t iteration {};
    island_solver_state state {island_solver_state::pack_rows};

    island_solver_context() = default;

    island_solver_context(entt::registry &registry, entt::entity island_entity,
                          uint8_t num_iterations, uint8_t num_position_iterations,
                          scalar dt, atomic_counter *counter)
        : registry(&registry)
        , island_entity(island_entity)
        , num_iterations(num_iterations)
        , num_position_iterations(num_position_iterations)
        , dt(dt)
        , counter(counter)
    {}

    island_solver_context(entt::registry &registry, entt::entity island_entity,
                          uint8_t num_iterations, uint8_t num_position_iterations,
                          scalar dt, atomic_counter_sync *counter)
        : registry(&registry)
        , island_entity(island_entity)
        , num_iterations(num_iterations)
        , num_position_iterations(num_position_iterations)
        , dt(dt)
        , counter_sync(counter)
    {}

    void decrement_counter() {
        EDYN_ASSERT((counter != nullptr && counter_sync == nullptr) ||
                    (counter == nullptr && counter_sync != nullptr));
        if (counter) {
            counter->decrement();
        } else {
            counter_sync->decrement();
        }
    }
};

template<typename Archive>
void serialize(Archive &archive, island_solver_context &ctx) {
    serialize_pointer(archive, &ctx.registry);
    archive(ctx.island_entity);
    serialize_pointer(archive, &ctx.counter);
    serialize_pointer(archive, &ctx.counter_sync);
    archive(ctx.dt);
    archive(ctx.num_iterations);
    archive(ctx.num_position_iterations);
    archive(ctx.iteration);
    serialize_enum(archive, ctx.state);
}

static void warm_start(row_cache &cache) {
    for (auto &row : cache.rows_triple) {
        warm_start(row);
    }

    for (auto &row : cache.rows_with_spin) {
        warm_start(row);
    }

    for (auto &row : cache.rows) {
        warm_start(row);
    }

    for (auto &row : cache.friction) {
        warm_start(row, cache.rows_with_spin);
    }

    for (auto &row : cache.rolling) {
        warm_start(row, cache.rows_with_spin);
    }

    for (auto &row : cache.spinning) {
        warm_start(row, cache.rows_with_spin);
    }
}

static void solve(row_cache &cache) {
    for (auto &row : cache.rows_triple) {
        auto delta_impulse = solve(row);
        apply_row_impulse(delta_impulse, row);
    }

    for (auto &row : cache.rows_with_spin) {
        auto delta_impulse = solve(row);
        apply_row_impulse(delta_impulse, row);
    }

    for (auto &row : cache.rows) {
        auto delta_impulse = solve(row);
        apply_row_impulse(delta_impulse, row);
    }

    for (auto &row : cache.friction) {
        solve_friction(row, cache.rows_with_spin);
    }

    for (auto &row : cache.rolling) {
        solve_friction(row, cache.rows_with_spin);
    }

    for (auto &row : cache.spinning) {
        solve_spin_friction(row, cache.rows_with_spin);
    }
}

template<typename C>
void insert_rows(entt::registry &registry, row_cache &cache, const entt::sparse_set &entities,
                 island_constraint_entities &constraint_entities) {
    auto prep_view = registry.view<constraint_row_prep_cache>();
    auto con_view = registry.view<C>();
    auto con_idx = tuple_index_of<unsigned, C>(constraints_tuple);

    for (auto entity : entities) {
        if (!con_view.contains(entity)) {
            continue;
        }

        // Insert entity into array located at the constraint type index.
        constraint_entities.entities[con_idx].push_back(entity);

        auto [prep_cache] = prep_view.get(entity);

        // Insert the number of rows for the current constraint before consuming.
        cache.con_num_rows.push_back(prep_cache.current_num_rows());

        // Insert all constraint rows into island row cache. Since an entity
        // can have multiple constraints (of different types), these could be
        // rows of more than one constraint.
        prep_cache.consume_rows([&](constraint_row_prep_cache::element &elem) {
            unsigned normal_row_index = cache.rows.size();
            cache.flags.push_back(elem.flags);

            if (elem.flags & constraint_row_flag_with_spin) {
                normal_row_index = cache.rows_with_spin.size();
                cache.rows_with_spin.push_back(elem.row_with_spin);
            } else if (elem.flags & constraint_row_flag_triple) {
                normal_row_index = cache.rows_triple.size();
                cache.rows_triple.push_back(elem.row_triple);
            } else {
                normal_row_index = cache.rows.size();
                cache.rows.push_back(elem.row);
            }

            if (elem.flags & constraint_row_flag_friction) {
                cache.friction.push_back(elem.friction);
                cache.friction.back().normal_row_index = normal_row_index;
            }

            if (elem.flags & constraint_row_flag_rolling_friction) {
                cache.rolling.push_back(elem.rolling);
                cache.rolling.back().normal_row_index = normal_row_index;
            }

            if (elem.flags & constraint_row_flag_spinning_friction) {
                cache.spinning.push_back(elem.spinning);
                cache.spinning.back().normal_row_index = normal_row_index;
            }
        });
    }
}

void pack_rows(entt::registry &registry, row_cache &cache, const entt::sparse_set &entities,
               island_constraint_entities &constraint_entities) {
    cache.clear();

    for (auto &ents : constraint_entities.entities) {
        ents.clear();
    }

    std::apply([&](auto ... c) {
        (insert_rows<decltype(c)>(registry, cache, entities, constraint_entities), ...);
    }, constraints_tuple);

    warm_start(cache);
}

template<typename C>
void update_impulse(entt::registry &registry, const std::vector<entt::entity> &entities,
<<<<<<< HEAD
                    row_cache &cache, size_t &con_idx, size_t &flag_idx,
                    size_t &row_idx, size_t &row_with_spin_idx, size_t &row_triple_idx,
                    size_t &friction_row_idx, size_t &rolling_row_idx, size_t &spinning_row_idx) {

    constexpr auto friction_start_index = max_contacts;
    constexpr auto rolling_start_index = max_contacts + max_contacts * 2;
    constexpr auto spinning_start_index = rolling_start_index + max_contacts * 2;
=======
                    row_cache &cache, size_t &con_idx, size_t &row_idx, size_t &friction_row_idx,
                    size_t &rolling_row_idx, size_t &spinning_row_idx) {
>>>>>>> 41bdf20c
    auto con_view = registry.view<C>();
    auto manifold_view = registry.view<contact_manifold>();
    std::vector<scalar> applied_impuses;
    std::vector<std::array<scalar, 2>> applied_pair_impulses;

    for (auto entity : entities) {
        auto [con] = con_view.get(entity);
        auto num_rows = cache.con_num_rows[con_idx];

<<<<<<< HEAD
        // Check if the constraint `impulse` member is a scalar, otherwise
        // an array is expected.
        if constexpr(std::is_same_v<decltype(con.impulse), scalar>) {
            EDYN_ASSERT(num_rows == 1);
            auto flags = cache.flags[flag_idx];

            if (flags & constraint_row_flag_with_spin) {
                con.impulse = cache.rows_with_spin[row_with_spin_idx++].impulse;
            } else if (flags & constraint_row_flag_triple) {
                con.impulse = cache.rows_triple[row_triple_idx++].impulse;
            } else {
                con.impulse = cache.rows[row_idx++].impulse;
            }
        } else {
            EDYN_ASSERT(con.impulse.size() >= num_rows);
            for (size_t i = 0; i < num_rows; ++i) {
                auto flags = cache.flags[flag_idx + i];

                if (flags & constraint_row_flag_with_spin) {
                    con.impulse[i] = cache.rows_with_spin[row_with_spin_idx++].impulse;
                } else if (flags & constraint_row_flag_triple) {
                    con.impulse[i] = cache.rows_triple[row_triple_idx++].impulse;
                } else {
                    con.impulse[i] = cache.rows[row_idx++].impulse;
                }
=======
        if constexpr(std::is_same_v<C, contact_constraint>) {
            for (size_t i = 0; i < num_rows; ++i) {
                auto [manifold] = manifold_view.get(entity);
                con.store_applied_impulse(cache.rows[row_idx + i].impulse, i, manifold);

                auto flags = cache.flags[row_idx + i];
>>>>>>> 41bdf20c

                if (flags & constraint_row_flag_friction) {
                    auto &friction_row = cache.friction[friction_row_idx++];
                    con.store_friction_impulse(friction_row.row[0].impulse, friction_row.row[1].impulse, i, manifold);
                }

                if (flags & constraint_row_flag_rolling_friction) {
                    auto &roll_row = cache.rolling[rolling_row_idx++];
                    con.store_rolling_impulse(roll_row.row[0].impulse, roll_row.row[1].impulse, i, manifold);
                }

                if (flags & constraint_row_flag_spinning_friction) {
                    auto &spin_row = cache.spinning[spinning_row_idx++];
                    con.store_spinning_impulse(spin_row.impulse, i, manifold);
                }
            }
<<<<<<< HEAD
        }

        if constexpr(std::is_same_v<C, contact_constraint>) {
            // Assign applied impulses to contact points.
            auto [manifold] = manifold_view.get(entity);
            EDYN_ASSERT(manifold.num_points == num_rows);

            for (unsigned i = 0; i < num_rows; ++i) {
                auto &pt = manifold.get_point(i);
                pt.normal_impulse = con.impulse[i];

                auto flags = cache.flags[flag_idx + i];

                if (flags & constraint_row_flag_friction) {
                    for (int j = 0; j < 2; ++j) {
                        pt.friction_impulse[j] = con.impulse[friction_start_index + i * 2 + j];
                    }
                }

                if (flags & constraint_row_flag_rolling_friction) {
                    for (int j = 0; j < 2; ++j) {
                        pt.rolling_friction_impulse[j] = con.impulse[rolling_start_index + i * 2 + j];
                    }
                }
=======
        } else {
            applied_impuses.reserve(num_rows);
>>>>>>> 41bdf20c

            for (size_t i = 0; i < num_rows; ++i) {
                applied_impuses.push_back(cache.rows[row_idx + i].impulse);
            }

            con.store_applied_impulses(applied_impuses);
        }

<<<<<<< HEAD
        flag_idx += num_rows;
=======
        applied_impuses.clear();
        applied_pair_impulses.clear();

        row_idx += num_rows;
>>>>>>> 41bdf20c
        ++con_idx;
    }
}

template<typename... C, size_t... Ints>
void update_impulses(entt::registry &registry, const island_constraint_entities &constraint_entities,
                     row_cache &cache, size_t &con_idx, size_t &flag_idx,
                     size_t &row_idx, size_t &row_with_spin_idx, size_t &row_triple_idx,
                     size_t &friction_row_idx, size_t &rolling_row_idx, size_t &spinning_row_idx,
                     [[maybe_unused]] std::tuple<C...>,
                     std::index_sequence<Ints...>) {
    // The entities at the i-th array in `constraint_entities` contains the
    // entities that are known to have a constraint of type `C`, which were
    // inserted in the same order they entered the row cache so a direct 1-to-1
    // correspondence can be made.
    (update_impulse<C>(registry, constraint_entities.entities[Ints], cache,
                       con_idx, flag_idx, row_idx, row_with_spin_idx, row_triple_idx,
                       friction_row_idx, rolling_row_idx, spinning_row_idx), ...);
}

void assign_applied_impulses(entt::registry &registry, row_cache &cache,
                             const island_constraint_entities &constraint_entities) {
    // Assign impulses from constraint rows back into the constraints. The rows
    // are inserted into the cache for each constraint type in the order they're
    // found in `constraints_tuple` and in the same order they're in their EnTT
    // pools, which means the rows in the cache can be matched by visiting each
    // constraint type in the order they appear in the tuple.
    size_t con_idx = 0;
    size_t flag_idx = 0;
    size_t row_idx = 0;
    size_t row_with_spin_idx = 0;
    size_t row_triple_idx = 0;
    size_t friction_row_idx = 0;
    size_t rolling_row_idx = 0;
    size_t spinning_row_idx = 0;

    update_impulses(registry, constraint_entities, cache,
                    con_idx, flag_idx, row_idx, row_with_spin_idx, row_triple_idx,
                    friction_row_idx, rolling_row_idx, spinning_row_idx,
                    constraints_tuple, std::make_index_sequence<std::tuple_size_v<constraints_tuple_t>>());
}

// Check if type implements the solve_position function.
// Reference: https://stackoverflow.com/questions/257288/templated-check-for-the-existence-of-a-class-member-function
template<typename T>
class has_solve_position {
    typedef char yes;
    struct no { char x[2]; };
    template<typename C> static yes test(decltype(&C::solve_position));
    template<typename C> static no test(...);
public:
    static constexpr bool value = sizeof(test<T>(0)) == sizeof(yes);
};

template<typename C, typename BodyView, typename OriginView>
scalar solve_position_constraints_each(entt::registry &registry, const std::vector<entt::entity> &entities,
                                       const BodyView &body_view, const OriginView &origin_view) {
    auto max_error = scalar(0);

    if constexpr(has_solve_position<C>::value) {
        auto con_view = registry.view<C>();
        auto manifold_view = registry.view<contact_manifold>();
        auto solver = position_solver{};

        for (auto entity : entities) {
            auto [con] = con_view.get(entity);
            auto [posA, ornA, inv_mA, inv_IA] = body_view.get(con.body[0]);
            auto [posB, ornB, inv_mB, inv_IB] = body_view.get(con.body[1]);

            solver.posA = &posA;
            solver.posB = &posB;
            solver.ornA = &ornA;
            solver.ornB = &ornB;
            solver.inv_mA = inv_mA;
            solver.inv_mB = inv_mB;
            solver.inv_IA = &inv_IA;
            solver.inv_IB = &inv_IB;

            if (origin_view.contains(con.body[0])) {
                solver.originA = &origin_view.template get<origin>(con.body[0]);
                solver.comA = origin_view.template get<center_of_mass>(con.body[0]);
            } else {
                solver.originA = nullptr;
            }

            if (origin_view.contains(con.body[1])) {
                solver.originB = &origin_view.template get<origin>(con.body[1]);
                solver.comB = origin_view.template get<center_of_mass>(con.body[1]);
            } else {
                solver.originB = nullptr;
            }

            if constexpr(std::is_same_v<std::decay_t<C>, contact_constraint>) {
                auto [manifold] = manifold_view.get(entity);
                con.solve_position(solver, manifold);
            } else {
                con.solve_position(solver);
            }

            max_error = std::max(solver.max_error, max_error);
        }
    }

    return max_error;
}

template<typename... Args>
constexpr auto max_variadic(Args &&...args) {
    return std::max({std::forward<Args>(args)...});
}

template<typename... C, size_t... Ints>
scalar solve_position_constraints_indexed(entt::registry &registry, const island_constraint_entities &constraint_entities,
                                          [[maybe_unused]] std::tuple<C...>, std::index_sequence<Ints...>) {
    auto body_view = registry.view<position, orientation,
                                   mass_inv, inertia_world_inv>();
    auto origin_view = registry.view<origin, center_of_mass>();
    return max_variadic(solve_position_constraints_each<C>(registry, constraint_entities.entities[Ints], body_view, origin_view)...);
}

template<typename... C>
scalar solve_position_constraints(entt::registry &registry, const island_constraint_entities &constraint_entities,
                                  const std::tuple<C...> &constraints) {
    return solve_position_constraints_indexed(registry, constraint_entities, constraints,
                                              std::make_index_sequence<sizeof...(C)>());
}

static bool solve_position_constraints(entt::registry &registry, const island_constraint_entities &constraint_entities) {
    auto error = solve_position_constraints(registry, constraint_entities, constraints_tuple);
    return error < scalar(0.005);
}

bool apply_solution(entt::registry &registry, scalar dt, const entt::sparse_set &entities,
                    execution_mode mode, std::optional<job> completion_job = {}) {
    auto vel_view = registry.view<position, orientation,
                                  linvel, angvel, delta_linvel, delta_angvel, dynamic_tag>();
    auto spin_view = registry.view<spin_angle, spin, delta_spin, dynamic_tag>();

    auto for_loop_body = [vel_view, spin_view, dt](entt::entity entity) {
        if (vel_view.contains(entity)) {
            auto [pos, orn, v, w, dv, dw] = vel_view.get(entity);

            // Apply deltas.
            v += dv;
            w += dw;
            // Integrate velocities and obtain new transforms.
            pos += v * dt;
            orn = integrate(orn, w, dt);
            // Reset deltas back to zero for next update.
            dv = vector3_zero;
            dw = vector3_zero;
        }

        if (spin_view.contains(entity)) {
            auto [angle, spin, delta] = spin_view.get(entity);
            spin.s += delta.s;
            delta.s = 0;

            // Keep angle in [0, 2π) interval by separating it into a complete turn
            // count (2π rad) and an angle in that interval.
            angle.s += spin.s * dt;
            auto spin_count = std::floor(angle.s / pi2);
            angle.count += spin_count;
            angle.s -= spin_count * pi2;
        }
    };

    constexpr auto max_sequential_size = 64;

    if (entities.size() <= max_sequential_size || mode == execution_mode::sequential) {
        for (auto &entity : entities) {
            for_loop_body(entity);
        }
        return true;
    } else if (mode == execution_mode::sequential_multithreaded) {
        auto &dispatcher = job_dispatcher::global();
        parallel_for_each(dispatcher, entities.begin(), entities.end(), for_loop_body);
        return true;
    } else {
        EDYN_ASSERT(mode == execution_mode::asynchronous);
        auto &dispatcher = job_dispatcher::global();
        parallel_for_each_async(dispatcher, entities.begin(), entities.end(), *completion_job, for_loop_body);
        return false;
    }
}

static job make_solver_job(island_solver_context &ctx) {
    auto j = job();
    j.func = &island_solver_job_func;
    auto archive = fixed_memory_output_archive(j.data.data(), j.data.size());
    archive(ctx);
    EDYN_ASSERT(!archive.failed());
    return j;
}

static void dispatch_solver(island_solver_context &ctx) {
    auto j = make_solver_job(ctx);
    job_dispatcher::global().async(j);
}

static void island_solver_update(island_solver_context &ctx) {
    switch (ctx.state) {
    case island_solver_state::pack_rows: {
        auto &island = ctx.registry->get<edyn::island>(ctx.island_entity);
        auto &constraint_entities = ctx.registry->get<island_constraint_entities>(ctx.island_entity);
        auto &cache = ctx.registry->get<row_cache>(ctx.island_entity);
        pack_rows(*ctx.registry, cache, island.edges, constraint_entities);

        ctx.state = island_solver_state::solve_constraints;
        ctx.iteration = 0;
        dispatch_solver(ctx);
        break;
    }
    case island_solver_state::solve_constraints: {
        auto &cache = ctx.registry->get<row_cache>(ctx.island_entity);
        solve(cache);

        ++ctx.iteration;

        if (ctx.iteration >= ctx.num_iterations) {
            ctx.state = island_solver_state::apply_solution;
        }

        dispatch_solver(ctx);
        break;
    }
    case island_solver_state::apply_solution: {
        auto &island = ctx.registry->get<edyn::island>(ctx.island_entity);
        ctx.state = island_solver_state::assign_applied_impulses;

        if (apply_solution(*ctx.registry, ctx.dt, island.nodes,
                           execution_mode::asynchronous, make_solver_job(ctx))) {
            dispatch_solver(ctx);
        }
        break;
    }
    case island_solver_state::assign_applied_impulses: {
        auto &cache = ctx.registry->get<row_cache>(ctx.island_entity);
        auto &constraint_entities = ctx.registry->get<island_constraint_entities>(ctx.island_entity);
        assign_applied_impulses(*ctx.registry, cache, constraint_entities);

        if (ctx.num_position_iterations > 0) {
            ctx.iteration = 0;
            ctx.state = island_solver_state::solve_position_constraints;
            dispatch_solver(ctx);
        } else {
            // Done.
            ctx.decrement_counter();
        }
        break;
    }
    case island_solver_state::solve_position_constraints: {
        auto &constraint_entities = ctx.registry->get<island_constraint_entities>(ctx.island_entity);

        if (solve_position_constraints(*ctx.registry, constraint_entities) ||
            ++ctx.iteration >= ctx.num_position_iterations) {
            // Done. Decrement atomic counter.
            ctx.decrement_counter();
        } else {
            dispatch_solver(ctx);
        }
        break;
    }
    }
}

void run_island_solver_seq_mt(entt::registry &registry, entt::entity island_entity,
                             unsigned num_iterations, unsigned num_position_iterations,
                             scalar dt, atomic_counter_sync *counter) {
    auto ctx = island_solver_context(registry, island_entity, num_iterations, num_position_iterations, dt, counter);
    dispatch_solver(ctx);
}

void run_island_solver_seq(entt::registry &registry, entt::entity island_entity,
                           unsigned num_iterations, unsigned num_position_iterations,
                           scalar dt) {
    auto &island = registry.get<edyn::island>(island_entity);
    auto &constraint_entities = registry.get<island_constraint_entities>(island_entity);
    auto &cache = registry.get<row_cache>(island_entity);
    pack_rows(registry, cache, island.edges, constraint_entities);

    for (unsigned i = 0; i < num_iterations; ++i) {
        solve(cache);
    }

    const auto exec_mode = execution_mode::sequential;
    apply_solution(registry, dt, island.nodes, exec_mode);

    assign_applied_impulses(registry, cache, constraint_entities);

    for (unsigned i = 0; i < num_position_iterations; ++i) {
        if (solve_position_constraints(registry, constraint_entities)) {
            break;
        }
    }
}

static void island_solver_job_func(job::data_type &data) {
    auto archive = memory_input_archive(data.data(), data.size());
    island_solver_context ctx;
    archive(ctx);
    island_solver_update(ctx);
}

}<|MERGE_RESOLUTION|>--- conflicted
+++ resolved
@@ -234,61 +234,28 @@
 
 template<typename C>
 void update_impulse(entt::registry &registry, const std::vector<entt::entity> &entities,
-<<<<<<< HEAD
                     row_cache &cache, size_t &con_idx, size_t &flag_idx,
                     size_t &row_idx, size_t &row_with_spin_idx, size_t &row_triple_idx,
                     size_t &friction_row_idx, size_t &rolling_row_idx, size_t &spinning_row_idx) {
-
-    constexpr auto friction_start_index = max_contacts;
-    constexpr auto rolling_start_index = max_contacts + max_contacts * 2;
-    constexpr auto spinning_start_index = rolling_start_index + max_contacts * 2;
-=======
-                    row_cache &cache, size_t &con_idx, size_t &row_idx, size_t &friction_row_idx,
-                    size_t &rolling_row_idx, size_t &spinning_row_idx) {
->>>>>>> 41bdf20c
     auto con_view = registry.view<C>();
     auto manifold_view = registry.view<contact_manifold>();
-    std::vector<scalar> applied_impuses;
-    std::vector<std::array<scalar, 2>> applied_pair_impulses;
+    std::vector<scalar> applied_impulses;
 
     for (auto entity : entities) {
         auto [con] = con_view.get(entity);
         auto num_rows = cache.con_num_rows[con_idx];
 
-<<<<<<< HEAD
-        // Check if the constraint `impulse` member is a scalar, otherwise
-        // an array is expected.
-        if constexpr(std::is_same_v<decltype(con.impulse), scalar>) {
-            EDYN_ASSERT(num_rows == 1);
-            auto flags = cache.flags[flag_idx];
-
-            if (flags & constraint_row_flag_with_spin) {
-                con.impulse = cache.rows_with_spin[row_with_spin_idx++].impulse;
-            } else if (flags & constraint_row_flag_triple) {
-                con.impulse = cache.rows_triple[row_triple_idx++].impulse;
-            } else {
-                con.impulse = cache.rows[row_idx++].impulse;
-            }
-        } else {
-            EDYN_ASSERT(con.impulse.size() >= num_rows);
+        if constexpr(std::is_same_v<C, contact_constraint>) {
+            auto [manifold] = manifold_view.get(entity);
+
             for (size_t i = 0; i < num_rows; ++i) {
-                auto flags = cache.flags[flag_idx + i];
+                auto flags = cache.flags[flag_idx++];
 
                 if (flags & constraint_row_flag_with_spin) {
-                    con.impulse[i] = cache.rows_with_spin[row_with_spin_idx++].impulse;
-                } else if (flags & constraint_row_flag_triple) {
-                    con.impulse[i] = cache.rows_triple[row_triple_idx++].impulse;
+                    con.store_applied_impulse(cache.rows_with_spin[row_with_spin_idx++].impulse, i, manifold);
                 } else {
-                    con.impulse[i] = cache.rows[row_idx++].impulse;
+                    con.store_applied_impulse(cache.rows[row_idx++].impulse, i, manifold);
                 }
-=======
-        if constexpr(std::is_same_v<C, contact_constraint>) {
-            for (size_t i = 0; i < num_rows; ++i) {
-                auto [manifold] = manifold_view.get(entity);
-                con.store_applied_impulse(cache.rows[row_idx + i].impulse, i, manifold);
-
-                auto flags = cache.flags[row_idx + i];
->>>>>>> 41bdf20c
 
                 if (flags & constraint_row_flag_friction) {
                     auto &friction_row = cache.friction[friction_row_idx++];
@@ -305,51 +272,33 @@
                     con.store_spinning_impulse(spin_row.impulse, i, manifold);
                 }
             }
-<<<<<<< HEAD
-        }
-
-        if constexpr(std::is_same_v<C, contact_constraint>) {
-            // Assign applied impulses to contact points.
-            auto [manifold] = manifold_view.get(entity);
-            EDYN_ASSERT(manifold.num_points == num_rows);
-
-            for (unsigned i = 0; i < num_rows; ++i) {
-                auto &pt = manifold.get_point(i);
-                pt.normal_impulse = con.impulse[i];
-
-                auto flags = cache.flags[flag_idx + i];
-
-                if (flags & constraint_row_flag_friction) {
-                    for (int j = 0; j < 2; ++j) {
-                        pt.friction_impulse[j] = con.impulse[friction_start_index + i * 2 + j];
-                    }
+        } else {
+            applied_impulses.reserve(num_rows);
+
+            for (size_t i = 0; i < num_rows; ++i) {
+                auto flags = cache.flags[flag_idx++];
+                scalar impulse;
+
+                if (flags & constraint_row_flag_with_spin) {
+                    impulse = cache.rows_with_spin[row_with_spin_idx++].impulse;
+                } else if (flags & constraint_row_flag_triple) {
+                    impulse = cache.rows_triple[row_triple_idx++].impulse;
+                } else {
+                    impulse = cache.rows[row_idx++].impulse;
                 }
 
-                if (flags & constraint_row_flag_rolling_friction) {
-                    for (int j = 0; j < 2; ++j) {
-                        pt.rolling_friction_impulse[j] = con.impulse[rolling_start_index + i * 2 + j];
-                    }
-                }
-=======
-        } else {
-            applied_impuses.reserve(num_rows);
->>>>>>> 41bdf20c
-
-            for (size_t i = 0; i < num_rows; ++i) {
-                applied_impuses.push_back(cache.rows[row_idx + i].impulse);
-            }
-
-            con.store_applied_impulses(applied_impuses);
-        }
-
-<<<<<<< HEAD
-        flag_idx += num_rows;
-=======
-        applied_impuses.clear();
-        applied_pair_impulses.clear();
-
-        row_idx += num_rows;
->>>>>>> 41bdf20c
+                applied_impulses.push_back(impulse);
+            }
+
+            if constexpr(std::is_same_v<C, contact_patch_constraint>) {
+                auto [manifold] = manifold_view.get(entity);
+                con.store_applied_impulses(applied_impulses, manifold);
+            } else {
+                con.store_applied_impulses(applied_impulses);
+            }
+        }
+
+        applied_impulses.clear();
         ++con_idx;
     }
 }
