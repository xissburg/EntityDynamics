#include "edyn/dynamics/solver.hpp"
#include "edyn/collision/contact_manifold.hpp"
#include "edyn/comp/graph_edge.hpp"
#include "edyn/comp/inertia.hpp"
#include "edyn/comp/island.hpp"
#include "edyn/comp/mass.hpp"
#include "edyn/comp/origin.hpp"
#include "edyn/comp/tag.hpp"
#include "edyn/comp/position.hpp"
#include "edyn/comp/orientation.hpp"
#include "edyn/dynamics/island_solver.hpp"
#include "edyn/config/config.h"
#include "edyn/config/execution_mode.hpp"
#include "edyn/constraints/antiroll_constraint.hpp"
#include "edyn/constraints/constraint_body.hpp"
#include "edyn/constraints/contact_patch_constraint.hpp"
#include "edyn/dynamics/island_constraint_entities.hpp"
#include "edyn/dynamics/row_cache.hpp"
#include "edyn/math/quaternion.hpp"
#include "edyn/parallel/atomic_counter_sync.hpp"
#include "edyn/parallel/job_dispatcher.hpp"
#include "edyn/parallel/parallel_for.hpp"
#include "edyn/serialization/s11n_util.hpp"
#include "edyn/sys/apply_gravity.hpp"
#include "edyn/sys/update_tire_stats.hpp"
#include "edyn/sys/update_aabbs.hpp"
#include "edyn/sys/update_rotated_meshes.hpp"
#include "edyn/sys/update_inertias.hpp"
#include "edyn/sys/update_origins.hpp"
#include "edyn/constraints/constraint_row.hpp"
#include "edyn/comp/linvel.hpp"
#include "edyn/comp/angvel.hpp"
#include "edyn/comp/spin.hpp"
#include "edyn/comp/delta_linvel.hpp"
#include "edyn/comp/delta_angvel.hpp"
#include "edyn/constraints/constraint.hpp"
#include "edyn/util/constraint_util.hpp"
#include "edyn/dynamics/restitution_solver.hpp"
#include "edyn/dynamics/island_solver.hpp"
#include "edyn/context/settings.hpp"
#include "edyn/util/entt_util.hpp"
#include <entt/entity/registry.hpp>
#include <optional>
#include <type_traits>

namespace edyn {

solver::solver(entt::registry &registry)
    : m_registry(&registry)
{
    m_connections.emplace_back(registry.on_construct<linvel>().connect<&entt::registry::emplace<delta_linvel>>());
    m_connections.emplace_back(registry.on_construct<angvel>().connect<&entt::registry::emplace<delta_angvel>>());
    m_connections.emplace_back(registry.on_construct<spin>().connect<&entt::registry::emplace<delta_spin>>());
    m_connections.emplace_back(registry.on_construct<island_tag>().connect<&entt::registry::emplace<row_cache>>());
    m_connections.emplace_back(registry.on_construct<island_tag>().connect<&entt::registry::emplace<island_constraint_entities>>());
    m_connections.emplace_back(registry.on_construct<constraint_tag>().connect<&entt::registry::emplace<constraint_row_prep_cache>>());
}

solver::~solver() {
    m_registry->clear<delta_linvel, delta_angvel>();
    m_registry->clear<row_cache>();
    m_registry->clear<island_constraint_entities>();
    m_registry->clear<constraint_row_prep_cache>();
}

<<<<<<< HEAD
template<typename C, typename BodyView, typename OriginView, typename ManifoldView,
         typename SpinView, typename ProceduralView, typename StaticView>
void invoke_prepare_constraint(entt::registry &registry, entt::entity entity, C &&con,
                               constraint_row_prep_cache &cache, scalar dt,
                               const BodyView &body_view, const OriginView &origin_view,
                               const ManifoldView &manifold_view, const SpinView &spin_view,
                               const ProceduralView &procedural_view, const StaticView &static_view) {
=======
template<typename C, typename BodyView, typename OriginView, typename ManifoldView, typename ProceduralView, typename StaticView>
void invoke_prepare_constraint(entt::registry &registry, entt::entity entity, C &&con,
                               constraint_row_prep_cache &cache, scalar dt,
                               const BodyView &body_view, const OriginView &origin_view,
                               const ManifoldView &manifold_view, const ProceduralView &procedural_view,
                               const StaticView &static_view) {
>>>>>>> 77755960
    auto [posA, ornA, dvA, dwA] = body_view.template get<position, orientation, delta_linvel, delta_angvel>(con.body[0]);
    auto [posB, ornB, dvB, dwB] = body_view.template get<position, orientation, delta_linvel, delta_angvel>(con.body[1]);

    // Get velocity from registry for non-static entities (dynamic and kinematic).
    // Get mass and inertia from registry for procedural entities (dynamic only).
    // Use zero mass, inertia and velocities otherwise.
    vector3 linvelA, linvelB;
    vector3 angvelA, angvelB;
    scalar inv_mA, inv_mB;
    matrix3x3 inv_IA, inv_IB;

    if (procedural_view.contains(con.body[0])) {
        inv_mA = body_view.template get<mass_inv>(con.body[0]);
        inv_IA = body_view.template get<inertia_world_inv>(con.body[0]);
    } else {
        inv_mA = 0;
        inv_IA = matrix3x3_zero;
    }

    if (static_view.contains(con.body[0])) {
        linvelA = vector3_zero;
        angvelA = vector3_zero;
    } else {
        linvelA = body_view.template get<linvel>(con.body[0]);
        angvelA = body_view.template get<angvel>(con.body[0]);
    }

    if (procedural_view.contains(con.body[1])) {
        inv_mB = body_view.template get<mass_inv>(con.body[1]);
        inv_IB = body_view.template get<inertia_world_inv>(con.body[1]);
    } else {
        inv_mB = 0;
        inv_IB = matrix3x3_zero;
    }

    if (static_view.contains(con.body[1])) {
        linvelB = vector3_zero;
        angvelB = vector3_zero;
    } else {
        linvelB = body_view.template get<linvel>(con.body[1]);
        angvelB = body_view.template get<angvel>(con.body[1]);
    }

    auto originA = origin_view.contains(con.body[0]) ?
        origin_view.template get<origin>(con.body[0]) : static_cast<vector3>(posA);
    auto originB = origin_view.contains(con.body[1]) ?
        origin_view.template get<origin>(con.body[1]) : static_cast<vector3>(posB);

    scalar spinA = {};
    scalar spin_angleA = {};
    long spin_countA = 0;

    scalar spinB = {};
    scalar spin_angleB = {};
    long spin_countB = 0;

    if (spin_view.contains(con.body[0])) {
        spinA = spin_view.template get<spin>(con.body[0]);
        auto &angle = spin_view.template get<spin_angle>(con.body[0]);
        spin_angleA = angle.s;
        spin_countA = angle.count;
    }

    if (spin_view.contains(con.body[1])) {
        spinB = spin_view.template get<spin>(con.body[1]);
        auto &angle = spin_view.template get<spin_angle>(con.body[1]);
        spin_angleB = angle.s;
        spin_countB = angle.count;
    }

    const auto bodyA = constraint_body{originA, posA, ornA, linvelA, angvelA, inv_mA, inv_IA, spinA, spin_angleA, spin_countA};
    const auto bodyB = constraint_body{originB, posB, ornB, linvelB, angvelB, inv_mB, inv_IB, spinB, spin_angleB, spin_countB};

    entt::entity third_entity = entt::null;

    if constexpr(std::is_same_v<std::decay_t<C>, antiroll_constraint>) {
        third_entity = con.m_third_entity;
    } else if constexpr(std::is_same_v<std::decay_t<C>, differential_constraint>) {
        third_entity = con.body[2];
    } else if constexpr(std::is_same_v<std::decay_t<C>, triple_spin_constraint>) {
        third_entity = con.body[2];
    }

    scalar spinC = {};
    scalar spin_angleC = {};
    long spin_countC = 0;

    if (spin_view.contains(third_entity)) {
        spinC = spin_view.template get<spin>(third_entity);
        auto &angle = spin_view.template get<spin_angle>(third_entity);
        spin_angleC = angle.s;
        spin_countC = angle.count;
    }

    cache.add_constraint();

    // Grab index of first row so all rows that will be added can be iterated
    // later to finish their setup. Note that no rows could be added as well.
    auto row_start_index = cache.num_rows;

    if constexpr(std::disjunction_v<std::is_same<std::decay_t<C>, contact_constraint>,
                                    std::is_same<std::decay_t<C>, contact_patch_constraint>>) {
        auto &manifold = manifold_view.template get<contact_manifold>(entity);
        EDYN_ASSERT(manifold.body[0] == con.body[0]);
        EDYN_ASSERT(manifold.body[1] == con.body[1]);
        con.prepare(registry, entity, manifold, cache, dt, bodyA, bodyB);
    } else if constexpr(std::disjunction_v<std::is_same<std::decay_t<C>, antiroll_constraint>,
                                           std::is_same<std::decay_t<C>, differential_constraint>,
                                           std::is_same<std::decay_t<C>, triple_spin_constraint>>) {
        auto [posC, ornC, linvelC, angvelC, inv_mC, inv_IC, dvC, dwC] = body_view.get(third_entity);

        auto originC = origin_view.contains(third_entity) ?
            origin_view.template get<origin>(third_entity) : static_cast<vector3>(posC);

        const auto bodyC = constraint_body{originC, posC, ornC, linvelC, angvelC, inv_mC, inv_IC, spinC, spin_angleC, spin_countC};
        con.prepare(registry, entity, cache, dt, bodyA, bodyB, bodyC);
    } else {
        con.prepare(registry, entity, cache, dt, bodyA, bodyB);
    }

    // Assign masses and deltas to new rows.
    for (auto i = row_start_index; i < cache.num_rows; ++i) {
        auto flags = cache.rows[i].flags;
        auto &options = cache.rows[i].options;

        if (flags & constraint_row_flag_with_spin) {
            auto &row = cache.rows[i].row_with_spin;
            row.inv_mA = inv_mA; row.inv_IA = inv_IA;
            row.inv_mB = inv_mB; row.inv_IB = inv_IB;
            row.dvA = &dvA; row.dwA = &dwA;
            row.dvB = &dvB; row.dwB = &dwB;

            if (row.use_spin[0] && spin_view.contains(con.body[0])) {
                auto &delta = spin_view.template get<delta_spin>(con.body[0]);
                row.dsA = &delta;
            } else {
                row.dsA = nullptr;
            }

            if (row.use_spin[1] && spin_view.contains(con.body[1])) {
                auto &delta = spin_view.template get<delta_spin>(con.body[1]);
                row.dsB = &delta;
            } else {
                row.dsB = nullptr;
            }

            prepare_row(row, options,
                        linvelA, angvelA, row.dsA ? spinA : scalar(0),
                        linvelB, angvelB, row.dsB ? spinB : scalar(0));
        } else if (flags & constraint_row_flag_triple) {
            EDYN_ASSERT(third_entity != entt::null);

            auto &linvelC = body_view.template get<linvel>(third_entity);
            auto &angvelC = body_view.template get<angvel>(third_entity);
            auto &inv_mC = body_view.template get<mass_inv>(third_entity);
            auto &inv_IC = body_view.template get<inertia_world_inv>(third_entity);
            auto &dvC = body_view.template get<delta_linvel>(third_entity);
            auto &dwC = body_view.template get<delta_angvel>(third_entity);

            auto &row = cache.rows[i].row_triple;
            row.inv_mA = inv_mA; row.inv_IA = inv_IA;
            row.inv_mB = inv_mB; row.inv_IB = inv_IB;
            row.inv_mC = inv_mC; row.inv_IC = inv_IC;
            row.dvA = &dvA; row.dwA = &dwA;
            row.dvB = &dvB; row.dwB = &dwB;
            row.dvC = &dvC; row.dwC = &dwC;

            if (row.use_spin[0] && spin_view.contains(con.body[0])) {
                auto &delta = spin_view.template get<delta_spin>(con.body[0]);
                row.dsA = &delta;
            } else {
                row.dsA = nullptr;
            }

            if (row.use_spin[1] && spin_view.contains(con.body[1])) {
                auto &delta = spin_view.template get<delta_spin>(con.body[1]);
                row.dsB = &delta;
            } else {
                row.dsB = nullptr;
            }

            if (row.use_spin[2] && spin_view.contains(third_entity)) {
                auto &delta = spin_view.template get<delta_spin>(third_entity);
                row.dsC = &delta;
            } else {
                row.dsC = nullptr;
            }

            prepare_row(row, options,
                        linvelA, angvelA, row.dsA ? spinA : scalar(0),
                        linvelB, angvelB, row.dsB ? spinB : scalar(0),
                        linvelC, angvelC, row.dsC ? spinC : scalar(0));
        } else {
            auto &row = cache.rows[i].row;
            row.inv_mA = inv_mA; row.inv_IA = inv_IA;
            row.inv_mB = inv_mB; row.inv_IB = inv_IB;
            row.dvA = &dvA; row.dwA = &dwA;
            row.dvB = &dvB; row.dwB = &dwB;

            prepare_row(row, options, linvelA, angvelA, linvelB, angvelB);
        }
    }
}

static void prepare_constraints(entt::registry &registry, scalar dt, bool mt) {
    auto body_view = registry.view<position, orientation,
                                   linvel, angvel,
                                   mass_inv, inertia_world_inv,
                                   delta_linvel, delta_angvel>();
    auto origin_view = registry.view<origin>();
    auto spin_view = registry.view<spin, spin_angle, delta_spin>();
    auto cache_view = registry.view<constraint_row_prep_cache>(exclude_sleeping_disabled);
    auto manifold_view = registry.view<contact_manifold>();
    auto procedural_view = registry.view<procedural_tag>();
    auto static_view = registry.view<static_tag>();
    auto con_view_tuple = get_tuple_of_views(registry, constraints_tuple);

    auto for_loop_body = [&registry, body_view, cache_view, origin_view,
<<<<<<< HEAD
                          manifold_view, spin_view, procedural_view,
                          static_view, con_view_tuple, dt](entt::entity entity) {
=======
                          manifold_view, procedural_view, static_view, con_view_tuple, dt](entt::entity entity) {
>>>>>>> 77755960
        auto &prep_cache = cache_view.get<constraint_row_prep_cache>(entity);
        prep_cache.clear();

        std::apply([&](auto &&... con_view) {
            ((con_view.contains(entity) ?
                invoke_prepare_constraint(registry, entity, std::get<0>(con_view.get(entity)), prep_cache,
<<<<<<< HEAD
                                          dt, body_view, origin_view, manifold_view, spin_view,
                                          procedural_view, static_view) : void(0)), ...);
=======
                                          dt, body_view, origin_view, manifold_view, procedural_view, static_view) : void(0)), ...);
>>>>>>> 77755960
        }, con_view_tuple);
    };

    const size_t max_sequential_size = 4;
    auto num_constraints = calculate_view_size(cache_view);

    if (mt && num_constraints > max_sequential_size) {
        auto &dispatcher = job_dispatcher::global();
        parallel_for_each(dispatcher, cache_view.begin(), cache_view.end(), for_loop_body);
    } else {
        for (auto entity : cache_view) {
            for_loop_body(entity);
        }
    }
}

void solver::update(bool mt) {
    auto &registry = *m_registry;
    auto &settings = registry.ctx().at<edyn::settings>();
    auto dt = settings.fixed_dt;

    solve_restitution(registry, dt);
    apply_gravity(registry, dt);

    prepare_constraints(registry, dt, mt);

    auto island_view = registry.view<island>(exclude_sleeping_disabled);
    auto num_islands = calculate_view_size(island_view);

    if (mt && num_islands > 1) {
        auto counter = atomic_counter_sync(num_islands);

        for (auto island_entity : island_view) {
            run_island_solver_seq_mt(registry, island_entity,
                                     settings.num_solver_velocity_iterations,
                                     settings.num_solver_position_iterations,
                                     dt, &counter);
        }

        counter.wait();
    } else {
        for (auto island_entity : island_view) {
            run_island_solver_seq(registry, island_entity,
                                  settings.num_solver_velocity_iterations,
                                  settings.num_solver_position_iterations, dt);
        }
    }

    update_origins(registry);

    // Update rotated vertices of convex meshes after rotations change. It is
    // important to do this before `update_aabbs` because the rotated meshes
    // will be used to calculate AABBs of polyhedrons.
    update_rotated_meshes(registry);

    // Update AABBs after transforms change.
    update_aabbs(registry);
    update_island_aabbs(registry);

    // Update world-space moment of inertia.
    update_inertias(registry);

    update_tire_stats(registry, dt);
}

}<|MERGE_RESOLUTION|>--- conflicted
+++ resolved
@@ -63,22 +63,12 @@
     m_registry->clear<constraint_row_prep_cache>();
 }
 
-<<<<<<< HEAD
-template<typename C, typename BodyView, typename OriginView, typename ManifoldView,
-         typename SpinView, typename ProceduralView, typename StaticView>
+template<typename C, typename BodyView, typename OriginView, typename ManifoldView, typename SpinView, typename ProceduralView, typename StaticView>
 void invoke_prepare_constraint(entt::registry &registry, entt::entity entity, C &&con,
                                constraint_row_prep_cache &cache, scalar dt,
                                const BodyView &body_view, const OriginView &origin_view,
                                const ManifoldView &manifold_view, const SpinView &spin_view,
                                const ProceduralView &procedural_view, const StaticView &static_view) {
-=======
-template<typename C, typename BodyView, typename OriginView, typename ManifoldView, typename ProceduralView, typename StaticView>
-void invoke_prepare_constraint(entt::registry &registry, entt::entity entity, C &&con,
-                               constraint_row_prep_cache &cache, scalar dt,
-                               const BodyView &body_view, const OriginView &origin_view,
-                               const ManifoldView &manifold_view, const ProceduralView &procedural_view,
-                               const StaticView &static_view) {
->>>>>>> 77755960
     auto [posA, ornA, dvA, dwA] = body_view.template get<position, orientation, delta_linvel, delta_angvel>(con.body[0]);
     auto [posB, ornB, dvB, dwB] = body_view.template get<position, orientation, delta_linvel, delta_angvel>(con.body[1]);
 
@@ -297,24 +287,14 @@
     auto con_view_tuple = get_tuple_of_views(registry, constraints_tuple);
 
     auto for_loop_body = [&registry, body_view, cache_view, origin_view,
-<<<<<<< HEAD
-                          manifold_view, spin_view, procedural_view,
-                          static_view, con_view_tuple, dt](entt::entity entity) {
-=======
-                          manifold_view, procedural_view, static_view, con_view_tuple, dt](entt::entity entity) {
->>>>>>> 77755960
+                          manifold_view, spin_view, procedural_view, static_view, con_view_tuple, dt](entt::entity entity) {
         auto &prep_cache = cache_view.get<constraint_row_prep_cache>(entity);
         prep_cache.clear();
 
         std::apply([&](auto &&... con_view) {
             ((con_view.contains(entity) ?
                 invoke_prepare_constraint(registry, entity, std::get<0>(con_view.get(entity)), prep_cache,
-<<<<<<< HEAD
-                                          dt, body_view, origin_view, manifold_view, spin_view,
-                                          procedural_view, static_view) : void(0)), ...);
-=======
-                                          dt, body_view, origin_view, manifold_view, procedural_view, static_view) : void(0)), ...);
->>>>>>> 77755960
+                                          dt, body_view, origin_view, manifold_view, spin_view, procedural_view, static_view) : void(0)), ...);
         }, con_view_tuple);
     };
 
