#include "edyn/dynamics/moment_of_inertia.hpp"
<<<<<<< HEAD
#include "edyn/config/config.h"
=======
#include "edyn/math/math.hpp"
>>>>>>> e8e3a78e
#include "edyn/math/matrix3x3.hpp"
#include "edyn/math/vector3.hpp"
#include "edyn/math/coordinate_axis.hpp"
#include "edyn/math/shape_volume.hpp"
#include <variant>

namespace edyn {

vector3 moment_of_inertia_solid_box(scalar mass, const vector3 &extents) {
    return scalar(1) / scalar(12) * mass * vector3{
        extents.y * extents.y + extents.z * extents.z,
        extents.z * extents.z + extents.x * extents.x,
        extents.x * extents.x + extents.y * extents.y,
    };
}

<<<<<<< HEAD
vector3 moment_of_inertia_solid_capsule(scalar mass, scalar len, scalar radius,
                                        coordinate_axis axis) {
    // Reference: Open Dynamics Engine, mass.cpp
    // https://bitbucket.org/odedevs/ode/src/5dd0dfa3bdd91b2885542485067a9559936eff1c/ode/src/mass.cpp#lines-141
    auto cyl_vol = cylinder_volume(radius, len);
    auto sph_vol = sphere_volume(radius); // Volume of hemispherical caps.
    auto total_vol = cyl_vol + sph_vol;
    auto cyl_mass = mass * cyl_vol / total_vol;
    auto sph_mass = mass * sph_vol / total_vol;

    auto cyl_inertia = moment_of_inertia_solid_cylinder(cyl_mass, len, radius, axis);
    auto sph_inertia = moment_of_inertia_solid_sphere(sph_mass, radius);

    auto xx = sph_inertia + cyl_inertia.x;
    auto yy_zz = sph_mass * (scalar(0.4) * radius * radius +
                             scalar(0.375) * radius * len +
                             scalar(0.25 * len * len)) + cyl_inertia.y;

    switch (axis) {
    case coordinate_axis::x:
        return {xx, yy_zz, yy_zz};
    case coordinate_axis::y:
        return {yy_zz, xx, yy_zz};
    case coordinate_axis::z:
        return {yy_zz, yy_zz, xx};
    }

    EDYN_ASSERT(false);
}

=======
>>>>>>> e8e3a78e
scalar moment_of_inertia_solid_sphere(scalar mass, scalar radius) {
    return scalar(0.4) * mass * radius * radius;
}

scalar moment_of_inertia_hollow_sphere(scalar mass, scalar radius) {
    return scalar(2) / scalar(3) * mass * radius * radius;
}

vector3 moment_of_inertia_solid_cylinder(scalar mass, scalar len, scalar radius,
                                         coordinate_axis axis) {
    // Reference:
    // https://xissburg.github.io/2021-04-30-calculating-moment-of-inertia-cylinder/
    scalar xx = scalar(0.5) * mass * radius * radius;
    scalar yy_zz =  scalar(1) / scalar(12) * mass * (scalar(3) * radius * radius + len * len);

    switch (axis) {
    case coordinate_axis::x:
        return {xx, yy_zz, yy_zz};
    case coordinate_axis::y:
        return {yy_zz, xx, yy_zz};
    case coordinate_axis::z:
        return {yy_zz, yy_zz, xx};
    }

<<<<<<< HEAD
    EDYN_ASSERT(false);
=======
    return vector3_zero;
>>>>>>> e8e3a78e
}

vector3 moment_of_inertia_hollow_cylinder(scalar mass, scalar len,
                                          scalar inner_radius, scalar outer_radius,
                                          coordinate_axis axis) {
    auto rr = inner_radius * inner_radius + outer_radius * outer_radius;
    auto xx = scalar(0.5) * mass * rr;
    auto yy_zz = scalar(1) / scalar(12) * mass * (scalar(3) * rr + len * len);

    switch (axis) {
    case coordinate_axis::x:
        return {xx, yy_zz, yy_zz};
    case coordinate_axis::y:
        return {yy_zz, xx, yy_zz};
    case coordinate_axis::z:
        return {yy_zz, yy_zz, xx};
    }

<<<<<<< HEAD
    EDYN_ASSERT(false);
=======
    return vector3_zero;
}

vector3 moment_of_inertia_solid_capsule(scalar mass, scalar len, scalar radius,
                                        coordinate_axis axis) {
    // Reference: https://xissburg.github.io/2022-09-30-calculating-moment-of-inertia-capsule
    auto cyl_vol = cylinder_volume(radius, len);
    auto sph_vol = sphere_volume(radius); // Volume of hemispherical caps.
    auto total_vol = cyl_vol + sph_vol;
    auto cyl_mass = mass * cyl_vol / total_vol;
    auto sph_mass = mass * sph_vol / total_vol;

    auto cyl_inertia = moment_of_inertia_solid_cylinder(cyl_mass, len, radius, axis);
    auto sph_inertia = moment_of_inertia_solid_sphere(sph_mass, radius);

    auto xx = sph_inertia + cyl_inertia.x;
    auto yy_zz = sph_inertia + sph_mass * square(scalar(4) * len + scalar(3) * radius) / scalar(64) + cyl_inertia.y;

    switch (axis) {
    case coordinate_axis::x:
        return {xx, yy_zz, yy_zz};
    case coordinate_axis::y:
        return {yy_zz, xx, yy_zz};
    case coordinate_axis::z:
        return {yy_zz, yy_zz, xx};
    }

    return vector3_zero;
>>>>>>> e8e3a78e
}

matrix3x3 moment_of_inertia_polyhedron(scalar mass,
                                       const std::vector<vector3> &vertices,
                                       const std::vector<uint32_t> &indices,
                                       const std::vector<uint32_t> &faces) {
    // Reference:
    // https://github.com/erich666/jgt-code/blob/master/Volume_11/Number_2/Kallay2006/Moment_of_Inertia.cpp
    scalar volume = 0;
    scalar xx = 0;
    scalar yy = 0;
    scalar zz = 0;
    scalar yz = 0;
    scalar zx = 0;
    scalar xy = 0;

    EDYN_ASSERT(faces.size() % 2 == 0);
    auto num_faces = faces.size() / 2;

    for (size_t i = 0; i < num_faces; ++i) {
        auto first = faces[i * 2];
        auto count = faces[i * 2 + 1];
        EDYN_ASSERT(count >= 3);

        auto i0 = indices[first];
        auto &v0 = vertices[i0];

        for (size_t j = 1; j < size_t(count - 1); ++j) {
            auto i1 = indices[first + j];
            auto i2 = indices[first + j + 1];
            auto &v1 = vertices[i1];
            auto &v2 = vertices[i2];

            // Parallelepiped volume. Tetrahedron volume is 1/6th of it.
            auto pd_vol = triple_product(v0, v1, v2);

            // Contribution to the mass.
            volume += pd_vol;

            // Contribution to the centroid.
            auto v3 = v0 + v1 + v2;

            // Contribution to the moment of inertia monomials.
            xx += pd_vol * (v0.x * v0.x + v1.x * v1.x + v2.x * v2.x + v3.x * v3.x);
            yy += pd_vol * (v0.y * v0.y + v1.y * v1.y + v2.y * v2.y + v3.y * v3.y);
            zz += pd_vol * (v0.z * v0.z + v1.z * v1.z + v2.z * v2.z + v3.z * v3.z);
            yz += pd_vol * (v0.y * v0.z + v1.y * v1.z + v2.y * v2.z + v3.y * v3.z);
            zx += pd_vol * (v0.z * v0.x + v1.z * v1.x + v2.z * v2.x + v3.z * v3.x);
            xy += pd_vol * (v0.x * v0.y + v1.x * v1.y + v2.x * v2.y + v3.x * v3.y);
        }
    }

    auto density = mass / (volume / scalar(6));
    auto r = density / scalar (120);
    auto Iyz = yz * r;
    auto Izx = zx * r;
    auto Ixy = xy * r;
    auto Ixx = (yy + zz) * r;
    auto Iyy = (zz + xx) * r;
    auto Izz = (xx + yy) * r;

    return {
        vector3{Ixx, Ixy, Izx},
        vector3{Ixy, Iyy, Iyz},
        vector3{Izx, Iyz, Izz}
    };
}

matrix3x3 moment_of_inertia(const plane_shape &sh, scalar mass) {
    return diagonal_matrix(vector3_max);
}

matrix3x3 moment_of_inertia(const sphere_shape &sh, scalar mass) {
    return matrix3x3_identity * moment_of_inertia_solid_sphere(mass, sh.radius);
}

matrix3x3 moment_of_inertia(const cylinder_shape &sh, scalar mass) {
    return diagonal_matrix(moment_of_inertia_solid_cylinder(mass, sh.half_length * 2, sh.radius, sh.axis));
}

matrix3x3 moment_of_inertia(const capsule_shape &sh, scalar mass) {
    return diagonal_matrix(moment_of_inertia_solid_capsule(mass, sh.half_length * 2, sh.radius, sh.axis));
}

matrix3x3 moment_of_inertia(const mesh_shape &sh, scalar mass) {
    return diagonal_matrix(vector3_max);
}

matrix3x3 moment_of_inertia(const box_shape &sh, scalar mass) {
    return diagonal_matrix(moment_of_inertia_solid_box(mass, sh.half_extents * 2));
}

matrix3x3 moment_of_inertia(const polyhedron_shape &sh, scalar mass) {
    return moment_of_inertia_polyhedron(mass, sh.mesh->vertices, sh.mesh->indices, sh.mesh->faces);
}

matrix3x3 moment_of_inertia(const compound_shape &sh, scalar mass) {
    auto inertia = matrix3x3_zero;
    auto total_volume = shape_volume(sh);

    // Use parallel axis theorem.
    for (auto &node : sh.nodes) {
        std::visit([&](auto &&s) {
            auto vol = shape_volume(s);
            auto m = mass * (vol / total_volume);
            auto orn = to_matrix3x3(node.orientation);
            auto i = orn * moment_of_inertia(s, m) * transpose(orn);
            inertia += shift_moment_of_inertia(i, m, node.position);
        }, node.shape_var);
    }

    return inertia;
}

matrix3x3 moment_of_inertia(const paged_mesh_shape &sh, scalar mass) {
    return diagonal_matrix(vector3_max);
}

matrix3x3 moment_of_inertia(const shapes_variant_t &var, scalar mass) {
    matrix3x3 inertia;
    std::visit([&](auto &&shape) {
        inertia = moment_of_inertia(shape, mass);
    }, var);
    return inertia;
}

matrix3x3 shift_moment_of_inertia(const matrix3x3 &inertia, scalar mass, const vector3 &offset) {
    auto d = skew_matrix(offset);
    return inertia + transpose(d) * d * mass;
}

}<|MERGE_RESOLUTION|>--- conflicted
+++ resolved
@@ -1,9 +1,6 @@
 #include "edyn/dynamics/moment_of_inertia.hpp"
-<<<<<<< HEAD
 #include "edyn/config/config.h"
-=======
 #include "edyn/math/math.hpp"
->>>>>>> e8e3a78e
 #include "edyn/math/matrix3x3.hpp"
 #include "edyn/math/vector3.hpp"
 #include "edyn/math/coordinate_axis.hpp"
@@ -20,24 +17,20 @@
     };
 }
 
-<<<<<<< HEAD
-vector3 moment_of_inertia_solid_capsule(scalar mass, scalar len, scalar radius,
-                                        coordinate_axis axis) {
-    // Reference: Open Dynamics Engine, mass.cpp
-    // https://bitbucket.org/odedevs/ode/src/5dd0dfa3bdd91b2885542485067a9559936eff1c/ode/src/mass.cpp#lines-141
-    auto cyl_vol = cylinder_volume(radius, len);
-    auto sph_vol = sphere_volume(radius); // Volume of hemispherical caps.
-    auto total_vol = cyl_vol + sph_vol;
-    auto cyl_mass = mass * cyl_vol / total_vol;
-    auto sph_mass = mass * sph_vol / total_vol;
-
-    auto cyl_inertia = moment_of_inertia_solid_cylinder(cyl_mass, len, radius, axis);
-    auto sph_inertia = moment_of_inertia_solid_sphere(sph_mass, radius);
-
-    auto xx = sph_inertia + cyl_inertia.x;
-    auto yy_zz = sph_mass * (scalar(0.4) * radius * radius +
-                             scalar(0.375) * radius * len +
-                             scalar(0.25 * len * len)) + cyl_inertia.y;
+scalar moment_of_inertia_solid_sphere(scalar mass, scalar radius) {
+    return scalar(0.4) * mass * radius * radius;
+}
+
+scalar moment_of_inertia_hollow_sphere(scalar mass, scalar radius) {
+    return scalar(2) / scalar(3) * mass * radius * radius;
+}
+
+vector3 moment_of_inertia_solid_cylinder(scalar mass, scalar len, scalar radius,
+                                         coordinate_axis axis) {
+    // Reference:
+    // https://xissburg.github.io/2021-04-30-calculating-moment-of-inertia-cylinder/
+    scalar xx = scalar(0.5) * mass * radius * radius;
+    scalar yy_zz =  scalar(1) / scalar(12) * mass * (scalar(3) * radius * radius + len * len);
 
     switch (axis) {
     case coordinate_axis::x:
@@ -48,25 +41,15 @@
         return {yy_zz, yy_zz, xx};
     }
 
-    EDYN_ASSERT(false);
-}
-
-=======
->>>>>>> e8e3a78e
-scalar moment_of_inertia_solid_sphere(scalar mass, scalar radius) {
-    return scalar(0.4) * mass * radius * radius;
-}
-
-scalar moment_of_inertia_hollow_sphere(scalar mass, scalar radius) {
-    return scalar(2) / scalar(3) * mass * radius * radius;
-}
-
-vector3 moment_of_inertia_solid_cylinder(scalar mass, scalar len, scalar radius,
-                                         coordinate_axis axis) {
-    // Reference:
-    // https://xissburg.github.io/2021-04-30-calculating-moment-of-inertia-cylinder/
-    scalar xx = scalar(0.5) * mass * radius * radius;
-    scalar yy_zz =  scalar(1) / scalar(12) * mass * (scalar(3) * radius * radius + len * len);
+    return vector3_zero;
+}
+
+vector3 moment_of_inertia_hollow_cylinder(scalar mass, scalar len,
+                                          scalar inner_radius, scalar outer_radius,
+                                          coordinate_axis axis) {
+    auto rr = inner_radius * inner_radius + outer_radius * outer_radius;
+    auto xx = scalar(0.5) * mass * rr;
+    auto yy_zz = scalar(1) / scalar(12) * mass * (scalar(3) * rr + len * len);
 
     switch (axis) {
     case coordinate_axis::x:
@@ -77,32 +60,6 @@
         return {yy_zz, yy_zz, xx};
     }
 
-<<<<<<< HEAD
-    EDYN_ASSERT(false);
-=======
-    return vector3_zero;
->>>>>>> e8e3a78e
-}
-
-vector3 moment_of_inertia_hollow_cylinder(scalar mass, scalar len,
-                                          scalar inner_radius, scalar outer_radius,
-                                          coordinate_axis axis) {
-    auto rr = inner_radius * inner_radius + outer_radius * outer_radius;
-    auto xx = scalar(0.5) * mass * rr;
-    auto yy_zz = scalar(1) / scalar(12) * mass * (scalar(3) * rr + len * len);
-
-    switch (axis) {
-    case coordinate_axis::x:
-        return {xx, yy_zz, yy_zz};
-    case coordinate_axis::y:
-        return {yy_zz, xx, yy_zz};
-    case coordinate_axis::z:
-        return {yy_zz, yy_zz, xx};
-    }
-
-<<<<<<< HEAD
-    EDYN_ASSERT(false);
-=======
     return vector3_zero;
 }
 
@@ -131,7 +88,6 @@
     }
 
     return vector3_zero;
->>>>>>> e8e3a78e
 }
 
 matrix3x3 moment_of_inertia_polyhedron(scalar mass,
