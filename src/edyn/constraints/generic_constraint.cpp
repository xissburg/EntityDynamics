#include "edyn/constraints/generic_constraint.hpp"
#include "edyn/config/config.h"
#include "edyn/constraints/constraint_row.hpp"
#include "edyn/comp/position.hpp"
#include "edyn/comp/orientation.hpp"
#include "edyn/comp/mass.hpp"
#include "edyn/comp/inertia.hpp"
#include "edyn/comp/linvel.hpp"
#include "edyn/comp/angvel.hpp"
#include "edyn/comp/delta_linvel.hpp"
#include "edyn/comp/delta_angvel.hpp"
#include "edyn/comp/origin.hpp"
#include "edyn/comp/tag.hpp"
#include "edyn/dynamics/position_solver.hpp"
#include "edyn/dynamics/row_cache.hpp"
#include "edyn/math/constants.hpp"
#include "edyn/math/math.hpp"
#include "edyn/math/matrix3x3.hpp"
#include "edyn/math/transform.hpp"
#include "edyn/math/vector3.hpp"
#include "edyn/util/constraint_util.hpp"
#include <entt/entity/registry.hpp>

namespace edyn {

<<<<<<< HEAD
template<>
void prepare_constraints<generic_constraint>(entt::registry &registry, row_cache &cache, scalar dt) {
    auto body_view = registry.view<position, orientation,
                                   linvel, angvel,
                                   mass_inv, inertia_world_inv,
                                   delta_linvel, delta_angvel>();
    auto con_view = registry.view<generic_constraint>(entt::exclude_t<disabled_tag>{});
    auto origin_view = registry.view<origin>();

    con_view.each([&](generic_constraint &con) {
        auto [posA, ornA, linvelA, angvelA, inv_mA, inv_IA, dvA, dwA] = body_view.get(con.body[0]);
        auto [posB, ornB, linvelB, angvelB, inv_mB, inv_IB, dvB, dwB] = body_view.get(con.body[1]);

        auto originA = origin_view.contains(con.body[0]) ? origin_view.get<origin>(con.body[0]) : static_cast<vector3>(posA);
        auto originB = origin_view.contains(con.body[1]) ? origin_view.get<origin>(con.body[1]) : static_cast<vector3>(posB);

        auto pivotA = to_world_space(con.pivot[0], originA, ornA);
        auto pivotB = to_world_space(con.pivot[1], originB, ornB);
        auto rA = pivotA - posA;
        auto rB = pivotB - posB;

        auto pivot_offset = pivotB - pivotA;
        auto row_idx = size_t{};

        // Linear.
        for (int i = 0; i < 3; ++i) {
            auto &dof = con.linear_dofs[i];

            auto axisA = rotate(ornA, con.frame[0].column(i));
            auto J = std::array<vector3, 4>{axisA, cross(rA, axisA), -axisA, -cross(rB, axisA)};
            auto J6 = std::array<vector3, 6>{J[0], J[1], J[2], J[3], vector3_zero, vector3_zero};

            auto non_zero_limit = dof.offset_min < dof.offset_max;
            auto offset_proj = dot(pivot_offset, axisA);

            if (dof.limit_enabled) {
                EDYN_ASSERT(!(dof.offset_min > dof.offset_max));

                auto &row = cache.rows.emplace_back();
                row.J = J6;
                row.inv_mA = inv_mA; row.inv_IA = inv_IA;
                row.inv_mB = inv_mB; row.inv_IB = inv_IB;
                row.dvA = &dvA; row.dwA = &dwA;
                row.dvB = &dvB; row.dwB = &dwB;
                row.impulse = con.impulse[row_idx++];
                auto options = constraint_row_options{};

                if (non_zero_limit) {
                    auto limit_error = scalar{};
                    auto mid_point = (dof.offset_min + dof.offset_max) / scalar(2);

                    if (offset_proj < mid_point) {
                        limit_error = dof.offset_min - offset_proj;
                        row.lower_limit = -large_scalar;
                        row.upper_limit = 0;
                    } else {
                        limit_error = dof.offset_max - offset_proj;
                        row.lower_limit = 0;
                        row.upper_limit = large_scalar;
                    }

                    // Only assign error if the limits haven't been violated. The
                    // position constraints will fix angular limit errors later.
                    if (offset_proj > dof.offset_min && offset_proj < dof.offset_max) {
                        options.error = limit_error / dt;
                    }

                    options.restitution = dof.limit_restitution;
                    options.erp = 0.9;
                } else {
                    row.lower_limit = -large_scalar;
                    row.upper_limit = large_scalar;
                }
=======
void generic_constraint::prepare(
    const entt::registry &, entt::entity,
    constraint_row_prep_cache &cache, scalar dt,
    const vector3 &originA, const vector3 &posA, const quaternion &ornA,
    const vector3 &linvelA, const vector3 &angvelA,
    scalar inv_mA, const matrix3x3 &inv_IA,
    const vector3 &originB, const vector3 &posB, const quaternion &ornB,
    const vector3 &linvelB, const vector3 &angvelB,
    scalar inv_mB, const matrix3x3 &inv_IB) {
>>>>>>> b7e58e27

    auto pivotA = to_world_space(pivot[0], originA, ornA);
    auto pivotB = to_world_space(pivot[1], originB, ornB);
    auto rA = pivotA - posA;
    auto rB = pivotB - posB;

    auto pivot_offset = pivotB - pivotA;
    auto row_idx = size_t{};

    // Linear.
    for (int i = 0; i < 3; ++i) {
        auto &dof = linear_dofs[i];

<<<<<<< HEAD
                auto &row = cache.rows.emplace_back();
                row.J = J6;
                row.inv_mA = inv_mA; row.inv_IA = inv_IA;
                row.inv_mB = inv_mB; row.inv_IB = inv_IB;
                row.dvA = &dvA; row.dwA = &dwA;
                row.dvB = &dvB; row.dwB = &dwB;
                row.impulse = con.impulse[row_idx++];
=======
        auto axisA = rotate(ornA, frame[0].column(i));
        auto J = std::array<vector3, 4>{axisA, cross(rA, axisA), -axisA, -cross(rB, axisA)};
>>>>>>> b7e58e27

        auto non_zero_limit = dof.offset_min < dof.offset_max;
        auto offset_proj = dot(pivot_offset, axisA);

        if (dof.limit_enabled) {
            EDYN_ASSERT(!(dof.offset_min > dof.offset_max));

            auto &row = cache.add_row();
            row.J = J;
            row.impulse = impulse[row_idx++];
            auto &options = cache.get_options();

<<<<<<< HEAD
            // Linear spring.
            if (dof.spring_stiffness > 0) {
                auto &row = cache.rows.emplace_back();
                row.J = J6;
                row.inv_mA = inv_mA; row.inv_IA = inv_IA;
                row.inv_mB = inv_mB; row.inv_IB = inv_IB;
                row.dvA = &dvA; row.dwA = &dwA;
                row.dvB = &dvB; row.dwB = &dwB;
                row.impulse = con.impulse[row_idx++];

                auto spring_deflection = offset_proj - dof.rest_offset;
                auto spring_force = dof.spring_stiffness * spring_deflection;
                auto spring_impulse = spring_force * dt;
                row.lower_limit = std::min(spring_impulse, scalar(0));
                row.upper_limit = std::max(scalar(0), spring_impulse);

                auto options = constraint_row_options{};
                options.error = -spring_deflection / dt;

                prepare_row(row, options, linvelA, angvelA, linvelB, angvelB);
                warm_start(row);
            }

            // Linear damping and friction.
            if (dof.friction_force > 0 || dof.damping > 0) {
                auto &row = cache.rows.emplace_back();
                row.J = J6;
                row.inv_mA = inv_mA; row.inv_IA = inv_IA;
                row.inv_mB = inv_mB; row.inv_IB = inv_IB;
                row.dvA = &dvA; row.dwA = &dwA;
                row.dvB = &dvB; row.dwB = &dwB;
                row.impulse = con.impulse[row_idx++];

                auto friction_impulse = dof.friction_force * dt;

                if (dof.damping > 0) {
                    auto relspd = get_relative_speed(J, linvelA, angvelA, linvelB, angvelB);
                    friction_impulse += std::abs(relspd) * dof.damping * dt;
=======
            if (non_zero_limit) {
                auto limit_error = scalar{};
                auto mid_point = (dof.offset_min + dof.offset_max) / scalar(2);

                if (offset_proj < mid_point) {
                    limit_error = dof.offset_min - offset_proj;
                    row.lower_limit = -large_scalar;
                    row.upper_limit = 0;
                } else {
                    limit_error = dof.offset_max - offset_proj;
                    row.lower_limit = 0;
                    row.upper_limit = large_scalar;
>>>>>>> b7e58e27
                }

                // Only assign error if the limits haven't been violated. The
                // position constraints will fix angular limit errors later.
                if (offset_proj > dof.offset_min && offset_proj < dof.offset_max) {
                    options.error = limit_error / dt;
                }

                options.restitution = dof.limit_restitution;
                options.erp = 0.9;
            } else {
                row.lower_limit = -large_scalar;
                row.upper_limit = large_scalar;
            }
        }

        // Linear bump stops.
        if (dof.limit_enabled && non_zero_limit && dof.bump_stop_stiffness > 0 && dof.bump_stop_length > 0) {
            auto bump_stop_deflection = scalar{};
            auto bump_stop_min = dof.offset_min + dof.bump_stop_length;
            auto bump_stop_max = dof.offset_max - dof.bump_stop_length;

            if (offset_proj < bump_stop_min) {
                bump_stop_deflection = offset_proj - bump_stop_min;
            } else if (offset_proj > bump_stop_max) {
                bump_stop_deflection = offset_proj - bump_stop_max;
            }

<<<<<<< HEAD
            auto J = std::array<vector3, 4>{vector3_zero, axisA, vector3_zero, -axisB};
            auto J6 = std::array<vector3, 6>{J[0], J[1], J[2], J[3], vector3_zero, vector3_zero};

            if (dof.limit_enabled) {
                EDYN_ASSERT(!(dof.angle_min > dof.angle_max));

                auto &row = cache.rows.emplace_back();
                row.J = J6;
                row.inv_mA = inv_mA; row.inv_IA = inv_IA;
                row.inv_mB = inv_mB; row.inv_IB = inv_IB;
                row.dvA = &dvA; row.dwA = &dwA;
                row.dvB = &dvB; row.dwB = &dwB;
                row.impulse = con.impulse[row_idx++];
                auto options = constraint_row_options{};

                if (non_zero_limit) {
                    auto limit_error = scalar{};
                    auto mid_angle = (dof.angle_min + dof.angle_max) / scalar(2);

                    if (dof.current_angle < mid_angle) {
                        limit_error = dof.angle_min - dof.current_angle;
                        row.lower_limit = -large_scalar;
                        row.upper_limit = 0;
                    } else {
                        limit_error = dof.angle_max - dof.current_angle;
                        row.lower_limit = 0;
                        row.upper_limit = large_scalar;
                    }
=======
            auto &row = cache.add_row();
            row.J = J;
            row.impulse = impulse[row_idx++];
>>>>>>> b7e58e27

            auto spring_force = dof.bump_stop_stiffness * bump_stop_deflection;
            auto spring_impulse = spring_force * dt;
            row.lower_limit = std::min(spring_impulse, scalar(0));
            row.upper_limit = std::max(scalar(0), spring_impulse);

            auto &options = cache.get_options();
            options.error = -bump_stop_deflection / dt;
        }

        // Linear spring.
        if (dof.spring_stiffness > 0) {
            auto &row = cache.add_row();
            row.J = J;
            row.impulse = impulse[row_idx++];

            auto spring_deflection = offset_proj - dof.rest_offset;
            auto spring_force = dof.spring_stiffness * spring_deflection;
            auto spring_impulse = spring_force * dt;
            row.lower_limit = std::min(spring_impulse, scalar(0));
            row.upper_limit = std::max(scalar(0), spring_impulse);

<<<<<<< HEAD
                auto &row = cache.rows.emplace_back();
                row.J = J6;
                row.inv_mA = inv_mA; row.inv_IA = inv_IA;
                row.inv_mB = inv_mB; row.inv_IB = inv_IB;
                row.dvA = &dvA; row.dwA = &dwA;
                row.dvB = &dvB; row.dwB = &dwB;
                row.impulse = con.impulse[row_idx++];
=======
            auto &options = cache.get_options();
            options.error = -spring_deflection / dt;
        }
>>>>>>> b7e58e27

        // Linear damping and friction.
        if (dof.friction_force > 0 || dof.damping > 0) {
            auto &row = cache.add_row();
            row.J = J;
            row.impulse = impulse[row_idx++];

            auto friction_impulse = dof.friction_force * dt;

            if (dof.damping > 0) {
                auto relspd = get_relative_speed(J, linvelA, angvelA, linvelB, angvelB);
                friction_impulse += std::abs(relspd) * dof.damping * dt;
            }

<<<<<<< HEAD
            // Angular spring.
            if (dof.spring_stiffness > 0) {
                auto &row = cache.rows.emplace_back();
                row.J = J6;
                row.inv_mA = inv_mA; row.inv_IA = inv_IA;
                row.inv_mB = inv_mB; row.inv_IB = inv_IB;
                row.dvA = &dvA; row.dwA = &dwA;
                row.dvB = &dvB; row.dwB = &dwB;
                row.impulse = con.impulse[row_idx++];

                auto deflection = dof.current_angle - dof.rest_angle;
                auto spring_torque = dof.spring_stiffness * deflection;
                auto spring_impulse = spring_torque * dt;
                row.lower_limit = std::min(spring_impulse, scalar(0));
                row.upper_limit = std::max(scalar(0), spring_impulse);

                auto options = constraint_row_options{};
                options.error = -deflection / dt;

                prepare_row(row, options, linvelA, angvelA, linvelB, angvelB);
                warm_start(row);
            }

            if (dof.friction_torque > 0 || dof.damping > 0) {
                auto &row = cache.rows.emplace_back();
                row.J = J6;
                row.inv_mA = inv_mA; row.inv_IA = inv_IA;
                row.inv_mB = inv_mB; row.inv_IB = inv_IB;
                row.dvA = &dvA; row.dwA = &dwA;
                row.dvB = &dvB; row.dwB = &dwB;
                row.impulse = con.impulse[row_idx++];
=======
            row.lower_limit = -friction_impulse;
            row.upper_limit = friction_impulse;
        }
    }

    auto axisA_x = rotate(ornA, frame[0].column(0));
    auto axisB_x = rotate(ornB, frame[1].column(0));

    // Angular.
    for (int i = 0; i < 3; ++i) {
        auto &dof = angular_dofs[i];
        auto non_zero_limit = dof.angle_min < dof.angle_max;
        vector3 axisA, axisB;

        if (i == 0) {
            // Quaternion which rotates the axis of B so it's parallel to the
            // the axis of A.
            auto arc_quat = shortest_arc(axisB_x, axisA_x);

            // Transform a non-axial vector in the frame of B onto A's space so
            // the angular error can be calculated.
            auto angle_axisB = edyn::rotate(conjugate(ornA) * arc_quat * ornB, frame[1].column(1));
            dof.current_angle = std::atan2(dot(angle_axisB, frame[0].column(2)),
                                            dot(angle_axisB, frame[0].column(1)));
            axisA = axisA_x;
            axisB = axisB_x;
        } else {
            auto axisA_other = rotate(ornA, frame[0].column(i == 1 ? 2 : 1));
            auto cos_angle = std::clamp(dot(axisB_x, axisA_other), scalar(-1), scalar(1));
            dof.current_angle = half_pi - std::acos(cos_angle);
            auto axis = cross(axisA_other, axisB_x);

            if (!try_normalize(axis)) {
                axis = i == 1 ? vector3_z : vector3_y;
            }

            axisA = axisB = -axis;
        }
>>>>>>> b7e58e27

        auto J = std::array<vector3, 4>{vector3_zero, axisA, vector3_zero, -axisB};

        if (dof.limit_enabled) {
            EDYN_ASSERT(!(dof.angle_min > dof.angle_max));

            auto &row = cache.add_row();
            row.J = J;
            row.impulse = impulse[row_idx++];
            auto &options = cache.get_options();

            if (non_zero_limit) {
                auto limit_error = scalar{};
                auto mid_angle = (dof.angle_min + dof.angle_max) / scalar(2);

                if (dof.current_angle < mid_angle) {
                    limit_error = dof.angle_min - dof.current_angle;
                    row.lower_limit = -large_scalar;
                    row.upper_limit = 0;
                } else {
                    limit_error = dof.angle_max - dof.current_angle;
                    row.lower_limit = 0;
                    row.upper_limit = large_scalar;
                }

                options.error = limit_error / dt;
                options.restitution = dof.limit_restitution;
            } else {
                options.error = -dof.current_angle / dt;
                row.lower_limit = -large_scalar;
                row.upper_limit = large_scalar;
            }
        }

        // Angular bump stops.
        if (dof.limit_enabled && non_zero_limit && dof.bump_stop_stiffness > 0 && dof.bump_stop_angle > 0) {
            auto bump_stop_deflection = scalar{0};
            auto bump_stop_min = dof.angle_min + dof.bump_stop_angle;
            auto bump_stop_max = dof.angle_max - dof.bump_stop_angle;

            if (dof.current_angle < bump_stop_min) {
                bump_stop_deflection = dof.current_angle - bump_stop_min;
            } else if (dof.current_angle > bump_stop_max) {
                bump_stop_deflection = dof.current_angle - bump_stop_max;
            }

            auto &row = cache.add_row();
            row.J = J;
            row.impulse = impulse[row_idx++];

            auto spring_force = dof.bump_stop_stiffness * bump_stop_deflection;
            auto spring_impulse = spring_force * dt;
            row.lower_limit = std::min(spring_impulse, scalar(0));
            row.upper_limit = std::max(scalar(0), spring_impulse);

            auto &options = cache.get_options();
            options.error = -bump_stop_deflection / dt;
        }

        // Angular spring.
        if (dof.spring_stiffness > 0) {
            auto &row = cache.add_row();
            row.J = J;
            row.impulse = impulse[row_idx++];

            auto deflection = dof.current_angle - dof.rest_angle;
            auto spring_torque = dof.spring_stiffness * deflection;
            auto spring_impulse = spring_torque * dt;
            row.lower_limit = std::min(spring_impulse, scalar(0));
            row.upper_limit = std::max(scalar(0), spring_impulse);

            auto &options = cache.get_options();
            options.error = -deflection / dt;
        }

        if (dof.friction_torque > 0 || dof.damping > 0) {
            auto &row = cache.add_row();
            row.J = J;
            row.impulse = impulse[row_idx++];

            auto friction_impulse = dof.friction_torque * dt;

            if (dof.damping > 0) {
                auto relvel = dot(angvelA, axisA) - dot(angvelB, axisB);
                friction_impulse += std::abs(relvel) * dof.damping * dt;
            }

            row.lower_limit = -friction_impulse;
            row.upper_limit = friction_impulse;
        }
    }
}

void generic_constraint::solve_position(position_solver &solver) {
    auto originA = solver.get_originA(), originB = solver.get_originB();
    auto &posA = *solver.posA, &posB = *solver.posB;
    auto &ornA = *solver.ornA, &ornB = *solver.ornB;

    auto pivotA = to_world_space(pivot[0], originA, ornA);
    auto pivotB = to_world_space(pivot[1], originB, ornB);
    auto pivot_offset = pivotB - pivotA;
    auto rA = pivotA - posA;
    auto rB = pivotB - posB;

    for (int i = 0; i < 3; ++i) {
        auto &dof = linear_dofs[i];

        if (!dof.limit_enabled) {
            continue;
        }

        auto axisA = rotate(ornA, frame[0].column(i));
        auto proj = dot(pivot_offset, axisA);
        auto error = scalar{};

        if (proj < dof.offset_min) {
            error = proj - dof.offset_min;
        } else if (proj > dof.offset_max) {
            error = proj - dof.offset_max;
        }

        solver.solve({axisA, cross(rA, axisA), -axisA, -cross(rB, axisA)}, error);
    }
}

}<|MERGE_RESOLUTION|>--- conflicted
+++ resolved
@@ -23,81 +23,6 @@
 
 namespace edyn {
 
-<<<<<<< HEAD
-template<>
-void prepare_constraints<generic_constraint>(entt::registry &registry, row_cache &cache, scalar dt) {
-    auto body_view = registry.view<position, orientation,
-                                   linvel, angvel,
-                                   mass_inv, inertia_world_inv,
-                                   delta_linvel, delta_angvel>();
-    auto con_view = registry.view<generic_constraint>(entt::exclude_t<disabled_tag>{});
-    auto origin_view = registry.view<origin>();
-
-    con_view.each([&](generic_constraint &con) {
-        auto [posA, ornA, linvelA, angvelA, inv_mA, inv_IA, dvA, dwA] = body_view.get(con.body[0]);
-        auto [posB, ornB, linvelB, angvelB, inv_mB, inv_IB, dvB, dwB] = body_view.get(con.body[1]);
-
-        auto originA = origin_view.contains(con.body[0]) ? origin_view.get<origin>(con.body[0]) : static_cast<vector3>(posA);
-        auto originB = origin_view.contains(con.body[1]) ? origin_view.get<origin>(con.body[1]) : static_cast<vector3>(posB);
-
-        auto pivotA = to_world_space(con.pivot[0], originA, ornA);
-        auto pivotB = to_world_space(con.pivot[1], originB, ornB);
-        auto rA = pivotA - posA;
-        auto rB = pivotB - posB;
-
-        auto pivot_offset = pivotB - pivotA;
-        auto row_idx = size_t{};
-
-        // Linear.
-        for (int i = 0; i < 3; ++i) {
-            auto &dof = con.linear_dofs[i];
-
-            auto axisA = rotate(ornA, con.frame[0].column(i));
-            auto J = std::array<vector3, 4>{axisA, cross(rA, axisA), -axisA, -cross(rB, axisA)};
-            auto J6 = std::array<vector3, 6>{J[0], J[1], J[2], J[3], vector3_zero, vector3_zero};
-
-            auto non_zero_limit = dof.offset_min < dof.offset_max;
-            auto offset_proj = dot(pivot_offset, axisA);
-
-            if (dof.limit_enabled) {
-                EDYN_ASSERT(!(dof.offset_min > dof.offset_max));
-
-                auto &row = cache.rows.emplace_back();
-                row.J = J6;
-                row.inv_mA = inv_mA; row.inv_IA = inv_IA;
-                row.inv_mB = inv_mB; row.inv_IB = inv_IB;
-                row.dvA = &dvA; row.dwA = &dwA;
-                row.dvB = &dvB; row.dwB = &dwB;
-                row.impulse = con.impulse[row_idx++];
-                auto options = constraint_row_options{};
-
-                if (non_zero_limit) {
-                    auto limit_error = scalar{};
-                    auto mid_point = (dof.offset_min + dof.offset_max) / scalar(2);
-
-                    if (offset_proj < mid_point) {
-                        limit_error = dof.offset_min - offset_proj;
-                        row.lower_limit = -large_scalar;
-                        row.upper_limit = 0;
-                    } else {
-                        limit_error = dof.offset_max - offset_proj;
-                        row.lower_limit = 0;
-                        row.upper_limit = large_scalar;
-                    }
-
-                    // Only assign error if the limits haven't been violated. The
-                    // position constraints will fix angular limit errors later.
-                    if (offset_proj > dof.offset_min && offset_proj < dof.offset_max) {
-                        options.error = limit_error / dt;
-                    }
-
-                    options.restitution = dof.limit_restitution;
-                    options.erp = 0.9;
-                } else {
-                    row.lower_limit = -large_scalar;
-                    row.upper_limit = large_scalar;
-                }
-=======
 void generic_constraint::prepare(
     const entt::registry &, entt::entity,
     constraint_row_prep_cache &cache, scalar dt,
@@ -107,7 +32,6 @@
     const vector3 &originB, const vector3 &posB, const quaternion &ornB,
     const vector3 &linvelB, const vector3 &angvelB,
     scalar inv_mB, const matrix3x3 &inv_IB) {
->>>>>>> b7e58e27
 
     auto pivotA = to_world_space(pivot[0], originA, ornA);
     auto pivotB = to_world_space(pivot[1], originB, ornB);
@@ -121,18 +45,8 @@
     for (int i = 0; i < 3; ++i) {
         auto &dof = linear_dofs[i];
 
-<<<<<<< HEAD
-                auto &row = cache.rows.emplace_back();
-                row.J = J6;
-                row.inv_mA = inv_mA; row.inv_IA = inv_IA;
-                row.inv_mB = inv_mB; row.inv_IB = inv_IB;
-                row.dvA = &dvA; row.dwA = &dwA;
-                row.dvB = &dvB; row.dwB = &dwB;
-                row.impulse = con.impulse[row_idx++];
-=======
         auto axisA = rotate(ornA, frame[0].column(i));
         auto J = std::array<vector3, 4>{axisA, cross(rA, axisA), -axisA, -cross(rB, axisA)};
->>>>>>> b7e58e27
 
         auto non_zero_limit = dof.offset_min < dof.offset_max;
         auto offset_proj = dot(pivot_offset, axisA);
@@ -145,46 +59,6 @@
             row.impulse = impulse[row_idx++];
             auto &options = cache.get_options();
 
-<<<<<<< HEAD
-            // Linear spring.
-            if (dof.spring_stiffness > 0) {
-                auto &row = cache.rows.emplace_back();
-                row.J = J6;
-                row.inv_mA = inv_mA; row.inv_IA = inv_IA;
-                row.inv_mB = inv_mB; row.inv_IB = inv_IB;
-                row.dvA = &dvA; row.dwA = &dwA;
-                row.dvB = &dvB; row.dwB = &dwB;
-                row.impulse = con.impulse[row_idx++];
-
-                auto spring_deflection = offset_proj - dof.rest_offset;
-                auto spring_force = dof.spring_stiffness * spring_deflection;
-                auto spring_impulse = spring_force * dt;
-                row.lower_limit = std::min(spring_impulse, scalar(0));
-                row.upper_limit = std::max(scalar(0), spring_impulse);
-
-                auto options = constraint_row_options{};
-                options.error = -spring_deflection / dt;
-
-                prepare_row(row, options, linvelA, angvelA, linvelB, angvelB);
-                warm_start(row);
-            }
-
-            // Linear damping and friction.
-            if (dof.friction_force > 0 || dof.damping > 0) {
-                auto &row = cache.rows.emplace_back();
-                row.J = J6;
-                row.inv_mA = inv_mA; row.inv_IA = inv_IA;
-                row.inv_mB = inv_mB; row.inv_IB = inv_IB;
-                row.dvA = &dvA; row.dwA = &dwA;
-                row.dvB = &dvB; row.dwB = &dwB;
-                row.impulse = con.impulse[row_idx++];
-
-                auto friction_impulse = dof.friction_force * dt;
-
-                if (dof.damping > 0) {
-                    auto relspd = get_relative_speed(J, linvelA, angvelA, linvelB, angvelB);
-                    friction_impulse += std::abs(relspd) * dof.damping * dt;
-=======
             if (non_zero_limit) {
                 auto limit_error = scalar{};
                 auto mid_point = (dof.offset_min + dof.offset_max) / scalar(2);
@@ -197,7 +71,6 @@
                     limit_error = dof.offset_max - offset_proj;
                     row.lower_limit = 0;
                     row.upper_limit = large_scalar;
->>>>>>> b7e58e27
                 }
 
                 // Only assign error if the limits haven't been violated. The
@@ -226,40 +99,9 @@
                 bump_stop_deflection = offset_proj - bump_stop_max;
             }
 
-<<<<<<< HEAD
-            auto J = std::array<vector3, 4>{vector3_zero, axisA, vector3_zero, -axisB};
-            auto J6 = std::array<vector3, 6>{J[0], J[1], J[2], J[3], vector3_zero, vector3_zero};
-
-            if (dof.limit_enabled) {
-                EDYN_ASSERT(!(dof.angle_min > dof.angle_max));
-
-                auto &row = cache.rows.emplace_back();
-                row.J = J6;
-                row.inv_mA = inv_mA; row.inv_IA = inv_IA;
-                row.inv_mB = inv_mB; row.inv_IB = inv_IB;
-                row.dvA = &dvA; row.dwA = &dwA;
-                row.dvB = &dvB; row.dwB = &dwB;
-                row.impulse = con.impulse[row_idx++];
-                auto options = constraint_row_options{};
-
-                if (non_zero_limit) {
-                    auto limit_error = scalar{};
-                    auto mid_angle = (dof.angle_min + dof.angle_max) / scalar(2);
-
-                    if (dof.current_angle < mid_angle) {
-                        limit_error = dof.angle_min - dof.current_angle;
-                        row.lower_limit = -large_scalar;
-                        row.upper_limit = 0;
-                    } else {
-                        limit_error = dof.angle_max - dof.current_angle;
-                        row.lower_limit = 0;
-                        row.upper_limit = large_scalar;
-                    }
-=======
-            auto &row = cache.add_row();
-            row.J = J;
-            row.impulse = impulse[row_idx++];
->>>>>>> b7e58e27
+            auto &row = cache.add_row();
+            row.J = J;
+            row.impulse = impulse[row_idx++];
 
             auto spring_force = dof.bump_stop_stiffness * bump_stop_deflection;
             auto spring_impulse = spring_force * dt;
@@ -282,19 +124,9 @@
             row.lower_limit = std::min(spring_impulse, scalar(0));
             row.upper_limit = std::max(scalar(0), spring_impulse);
 
-<<<<<<< HEAD
-                auto &row = cache.rows.emplace_back();
-                row.J = J6;
-                row.inv_mA = inv_mA; row.inv_IA = inv_IA;
-                row.inv_mB = inv_mB; row.inv_IB = inv_IB;
-                row.dvA = &dvA; row.dwA = &dwA;
-                row.dvB = &dvB; row.dwB = &dwB;
-                row.impulse = con.impulse[row_idx++];
-=======
             auto &options = cache.get_options();
             options.error = -spring_deflection / dt;
         }
->>>>>>> b7e58e27
 
         // Linear damping and friction.
         if (dof.friction_force > 0 || dof.damping > 0) {
@@ -309,39 +141,6 @@
                 friction_impulse += std::abs(relspd) * dof.damping * dt;
             }
 
-<<<<<<< HEAD
-            // Angular spring.
-            if (dof.spring_stiffness > 0) {
-                auto &row = cache.rows.emplace_back();
-                row.J = J6;
-                row.inv_mA = inv_mA; row.inv_IA = inv_IA;
-                row.inv_mB = inv_mB; row.inv_IB = inv_IB;
-                row.dvA = &dvA; row.dwA = &dwA;
-                row.dvB = &dvB; row.dwB = &dwB;
-                row.impulse = con.impulse[row_idx++];
-
-                auto deflection = dof.current_angle - dof.rest_angle;
-                auto spring_torque = dof.spring_stiffness * deflection;
-                auto spring_impulse = spring_torque * dt;
-                row.lower_limit = std::min(spring_impulse, scalar(0));
-                row.upper_limit = std::max(scalar(0), spring_impulse);
-
-                auto options = constraint_row_options{};
-                options.error = -deflection / dt;
-
-                prepare_row(row, options, linvelA, angvelA, linvelB, angvelB);
-                warm_start(row);
-            }
-
-            if (dof.friction_torque > 0 || dof.damping > 0) {
-                auto &row = cache.rows.emplace_back();
-                row.J = J6;
-                row.inv_mA = inv_mA; row.inv_IA = inv_IA;
-                row.inv_mB = inv_mB; row.inv_IB = inv_IB;
-                row.dvA = &dvA; row.dwA = &dwA;
-                row.dvB = &dvB; row.dwB = &dwB;
-                row.impulse = con.impulse[row_idx++];
-=======
             row.lower_limit = -friction_impulse;
             row.upper_limit = friction_impulse;
         }
@@ -380,7 +179,6 @@
 
             axisA = axisB = -axis;
         }
->>>>>>> b7e58e27
 
         auto J = std::array<vector3, 4>{vector3_zero, axisA, vector3_zero, -axisB};
 
