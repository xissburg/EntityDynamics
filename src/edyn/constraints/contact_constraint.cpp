--- conflicted
+++ resolved
@@ -102,19 +102,12 @@
 
 template<>
 void prepare_constraints<contact_constraint>(entt::registry &registry, row_cache &cache, scalar dt) {
-<<<<<<< HEAD
-    auto body_view = registry.view<position, orientation, linvel, angvel, mass_inv, inertia_world_inv, delta_linvel, delta_angvel>();
-    auto con_view = registry.view<contact_constraint>();
-    auto cp_view = registry.view<contact_point>();
-    auto imp_view = registry.view<constraint_impulse>();
-    auto spin_view = registry.view<spin>();
-=======
     auto body_view = registry.view<position, orientation, linvel, angvel,
                                    mass_inv, inertia_world_inv,
                                    delta_linvel, delta_angvel>();
     auto con_view = registry.view<contact_constraint, contact_manifold>();
->>>>>>> 9f019593
     auto origin_view = registry.view<origin>();
+    auto spin_view = registry.view<spin>();
     auto roll_dir_view = registry.view<roll_direction>();
     auto &settings = registry.ctx<edyn::settings>();
 
@@ -127,17 +120,11 @@
     ctx.friction_rows.reserve(con_view.size_hint());
     ctx.roll_friction_rows.clear();
 
-<<<<<<< HEAD
-    con_view.each([&] (entt::entity entity, contact_constraint &con) {
-        auto [posA, ornA, linvelA, angvelA, inv_mA, inv_IA, dvA, dwA] =
-            body_view.get<position, orientation, linvel, angvel, mass_inv, inertia_world_inv, delta_linvel, delta_angvel>(con.body[0]);
-        auto [posB, ornB, linvelB, angvelB, inv_mB, inv_IB, dvB, dwB] =
-            body_view.get<position, orientation, linvel, angvel, mass_inv, inertia_world_inv, delta_linvel, delta_angvel>(con.body[1]);
-        auto &imp = imp_view.get<constraint_impulse>(entity);
-        auto &cp = cp_view.get<contact_point>(entity);
-
-        EDYN_ASSERT(con.body[0] == cp.body[0]);
-        EDYN_ASSERT(con.body[1] == cp.body[1]);
+    con_view.each([&] (contact_constraint &con, contact_manifold &manifold) {
+        auto body = manifold.body;
+
+        auto [posA, ornA, linvelA, angvelA, inv_mA, inv_IA, dvA, dwA] = body_view.get(body[0]);
+        auto [posB, ornB, linvelB, angvelB, inv_mB, inv_IB, dvB, dwB] = body_view.get(body[1]);
 
         auto spinvelA = vector3_zero;
         auto spinvelB = vector3_zero;
@@ -155,55 +142,6 @@
             spin_axisB = quaternion_x(ornB);
             spinvelB = spin_axisB * scalar(s);
         }
-
-        auto originA = origin_view.contains(con.body[0]) ? origin_view.get<origin>(con.body[0]) : static_cast<vector3>(posA);
-        auto originB = origin_view.contains(con.body[1]) ? origin_view.get<origin>(con.body[1]) : static_cast<vector3>(posB);
-
-        EDYN_ASSERT(length_sqr(cp.normal) > EDYN_EPSILON);
-        auto normal = cp.normal;
-        auto pivotA = to_world_space(cp.pivotA, originA, ornA);
-        auto pivotB = to_world_space(cp.pivotB, originB, ornB);
-        auto rA = pivotA - posA;
-        auto rB = pivotB - posB;
-
-        // Create normal row, i.e. non-penetration constraint.
-        auto &normal_row = cache.rows.emplace_back();
-        normal_row.J = {normal, cross(rA, normal), -normal, -cross(rB, normal)};
-        normal_row.inv_mA = inv_mA; normal_row.inv_IA = inv_IA;
-        normal_row.inv_mB = inv_mB; normal_row.inv_IB = inv_IB;
-        normal_row.dvA = &dvA; normal_row.dwA = &dwA;
-        normal_row.dvB = &dvB; normal_row.dwB = &dwB;
-        normal_row.impulse = imp.values[0];
-        normal_row.lower_limit = 0;
-        normal_row.use_spin[0] = true;
-        normal_row.use_spin[1] = true;
-        normal_row.spin_axis[0] = spin_axisA;
-        normal_row.spin_axis[1] = spin_axisB;
-
-        auto normal_options = constraint_row_options{};
-
-        // Do not use the traditional restitution path if the restitution solver
-        // is being used.
-        if (settings.num_restitution_iterations == 0) {
-            normal_options.restitution = cp.restitution;
-        }
-
-        if (cp.distance < 0) {
-            if (con.stiffness < large_scalar) {
-                auto vA = linvelA + cross(angvelA + spinvelA, rA);
-                auto vB = linvelB + cross(angvelB + spinvelB, rB);
-                auto relvel = vA - vB;
-                auto normal_relvel = dot(relvel, normal);
-                auto spring_force = cp.distance * con.stiffness;
-                auto damper_force = normal_relvel * con.damping;
-                normal_row.upper_limit = std::abs(spring_force + damper_force) * dt;
-            } else {
-=======
-    con_view.each([&] (entt::entity entity, contact_constraint &con, contact_manifold &manifold) {
-        auto body = manifold.body;
-
-        auto [posA, ornA, linvelA, angvelA, inv_mA, inv_IA, dvA, dwA] = body_view.get(body[0]);
-        auto [posB, ornB, linvelB, angvelB, inv_mB, inv_IB, dvB, dwB] = body_view.get(body[1]);
 
         auto originA = origin_view.contains(body[0]) ? origin_view.get<origin>(body[0]) : static_cast<vector3>(posA);
         auto originB = origin_view.contains(body[1]) ? origin_view.get<origin>(body[1]) : static_cast<vector3>(posB);
@@ -230,6 +168,10 @@
             normal_row.inv_mB = inv_mB; normal_row.inv_IB = inv_IB;
             normal_row.dvA = &dvA; normal_row.dwA = &dwA;
             normal_row.dvB = &dvB; normal_row.dwB = &dwB;
+            normal_row.use_spin[0] = true;
+            normal_row.use_spin[1] = true;
+            normal_row.spin_axis[0] = spin_axisA;
+            normal_row.spin_axis[1] = spin_axisB;
             normal_row.impulse = cp.normal_impulse;
             normal_row.lower_limit = 0;
 
@@ -260,17 +202,11 @@
                 // It is not penetrating thus apply an impulse that will prevent
                 // penetration after the following physics update.
                 normal_options.error = cp.distance / dt;
->>>>>>> 9f019593
                 normal_row.upper_limit = large_scalar;
             }
 
-<<<<<<< HEAD
-        prepare_row(normal_row, normal_options, linvelA, angvelA + spinvelA, linvelB, angvelB + spinvelB);
-        warm_start(normal_row);
-=======
-            prepare_row(normal_row, normal_options, linvelA, angvelA, linvelB, angvelB);
+            prepare_row(normal_row, normal_options, linvelA, angvelA + spinvelA, linvelB, angvelB + spinvelB);
             warm_start(normal_row);
->>>>>>> 9f019593
 
             // Create special friction rows, always one pair per contact point.
             auto &friction_rows = ctx.friction_rows.emplace_back();
@@ -279,28 +215,12 @@
             vector3 tangents[2];
             plane_space(normal, tangents[0], tangents[1]);
 
-<<<<<<< HEAD
-        for (auto i = 0; i < 2; ++i) {
-            auto &friction_row = friction_rows.row[i];
-            friction_row.J = {tangents[i], cross(rA, tangents[i]), -tangents[i], -cross(rB, tangents[i])};
-            friction_row.impulse = imp.values[1 + i];
-            friction_row.eff_mass = get_effective_mass(friction_row.J, inv_mA, inv_IA, inv_mB, inv_IB);
-            friction_row.rhs = -get_relative_speed(friction_row.J, linvelA, angvelA + spinvelA, linvelB, angvelB + spinvelB);
-
-            // Warm-starting.
-            dvA += inv_mA * friction_row.J[0] * friction_row.impulse;
-            dwA += inv_IA * friction_row.J[1] * friction_row.impulse;
-            dvB += inv_mB * friction_row.J[2] * friction_row.impulse;
-            dwB += inv_IB * friction_row.J[3] * friction_row.impulse;
-        }
-=======
             for (auto i = 0; i < 2; ++i) {
                 auto &friction_row = friction_rows.row[i];
                 friction_row.J = {tangents[i], cross(rA, tangents[i]), -tangents[i], -cross(rB, tangents[i])};
                 friction_row.impulse = cp.friction_impulse[i];
                 friction_row.eff_mass = get_effective_mass(friction_row.J, inv_mA, inv_IA, inv_mB, inv_IB);
-                friction_row.rhs = -get_relative_speed(friction_row.J, linvelA, angvelA, linvelB, angvelB);
->>>>>>> 9f019593
+                friction_row.rhs = -get_relative_speed(friction_row.J, linvelA, angvelA + spinvelA, linvelB, angvelB + spinvelB);
 
                 // Warm-starting.
                 dvA += inv_mA * friction_row.J[0] * friction_row.impulse;
@@ -330,7 +250,7 @@
                     roll_row.J = {vector3_zero, axis, vector3_zero, -axis};
                     roll_row.impulse = cp.rolling_friction_impulse[i];
                     auto J_invM_JT = dot(inv_IA * roll_row.J[1], roll_row.J[1]) +
-                                    dot(inv_IB * roll_row.J[3], roll_row.J[3]);
+                                     dot(inv_IB * roll_row.J[3], roll_row.J[3]);
 
                     if (J_invM_JT > EDYN_EPSILON) {
                         roll_row.eff_mass = scalar(1) / J_invM_JT;
@@ -338,11 +258,7 @@
                         roll_row.eff_mass = 0;
                     }
 
-<<<<<<< HEAD
-                roll_row.rhs = -get_relative_speed(roll_row.J, linvelA, angvelA + spinvelA, linvelB, angvelB + spinvelB);
-=======
-                    roll_row.rhs = -get_relative_speed(roll_row.J, linvelA, angvelA, linvelB, angvelB);
->>>>>>> 9f019593
+                    roll_row.rhs = -get_relative_speed(roll_row.J, linvelA, angvelA + spinvelA, linvelB, angvelB + spinvelB);
 
                     // Warm-starting.
                     dwA += inv_IA * roll_row.J[1] * roll_row.impulse;
@@ -350,24 +266,6 @@
                 }
             }
 
-<<<<<<< HEAD
-        if (cp.spin_friction > 0) {
-            auto &spin_row = cache.rows.emplace_back();
-            spin_row.J = {vector3_zero, normal, vector3_zero, -normal};
-            spin_row.inv_mA = inv_mA; spin_row.inv_IA = inv_IA;
-            spin_row.inv_mB = inv_mB; spin_row.inv_IB = inv_IB;
-            spin_row.dvA = &dvA; spin_row.dwA = &dwA;
-            spin_row.dvB = &dvB; spin_row.dwB = &dwB;
-            spin_row.impulse = imp.values[3];
-            spin_row.use_spin[0] = true;
-            spin_row.use_spin[1] = true;
-            spin_row.spin_axis[0] = spin_axisA;
-            spin_row.spin_axis[1] = spin_axisB;
-
-            prepare_row(spin_row, {}, linvelA, angvelA + spinvelA, linvelB, angvelB + spinvelB);
-            warm_start(spin_row);
-            ++num_rows;
-=======
             if (cp.spin_friction > 0) {
                 auto &spin_row = cache.rows.emplace_back();
                 spin_row.J = {vector3_zero, normal, vector3_zero, -normal};
@@ -375,12 +273,15 @@
                 spin_row.inv_mB = inv_mB; spin_row.inv_IB = inv_IB;
                 spin_row.dvA = &dvA; spin_row.dwA = &dwA;
                 spin_row.dvB = &dvB; spin_row.dwB = &dwB;
+                spin_row.use_spin[0] = true;
+                spin_row.use_spin[1] = true;
+                spin_row.spin_axis[0] = spin_axisA;
+                spin_row.spin_axis[1] = spin_axisB;
                 spin_row.impulse = cp.spin_friction_impulse;
 
-                prepare_row(spin_row, {}, linvelA, angvelA, linvelB, angvelB);
+                prepare_row(spin_row, {}, linvelA, angvelA + spinvelA, linvelB, angvelB + spinvelB);
                 warm_start(spin_row);
             }
->>>>>>> 9f019593
         }
 
         auto num_rows = cache.rows.size() - row_start_index;
