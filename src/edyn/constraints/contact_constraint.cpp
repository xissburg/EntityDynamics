--- conflicted
+++ resolved
@@ -28,11 +28,8 @@
     auto body_view = registry.view<position, orientation, linvel, angvel, mass_inv, inertia_world_inv, delta_linvel, delta_angvel>();
     auto con_view = registry.view<contact_constraint, contact_point>();
     auto imp_view = registry.view<constraint_impulse>();
-<<<<<<< HEAD
+    auto com_view = registry.view<center_of_mass>();
     auto spin_view = registry.view<spin>();
-=======
-    auto com_view = registry.view<center_of_mass>();
->>>>>>> 8865251d
 
     size_t start_idx = cache.rows.size();
     registry.ctx_or_set<row_start_index_contact_constraint>().value = start_idx;
@@ -47,7 +44,9 @@
             body_view.get<position, orientation, linvel, angvel, mass_inv, inertia_world_inv, delta_linvel, delta_angvel>(con.body[1]);
         auto &imp = imp_view.get(entity);
 
-<<<<<<< HEAD
+        EDYN_ASSERT(con.body[0] == cp.body[0]);
+        EDYN_ASSERT(con.body[1] == cp.body[1]);
+
         auto spinvelA = vector3_zero;
         auto spinvelB = vector3_zero;
 
@@ -60,15 +59,6 @@
             auto &s = spin_view.get(con.body[1]);
             spinvelB = quaternion_x(ornB) * scalar(s);
         }
-
-        auto normal = cp.normal;
-        auto rA = rotate(ornA, cp.pivotA);
-        auto rB = rotate(ornB, cp.pivotB);
-        auto vA = linvelA + cross(angvelA + spinvelA, rA);
-        auto vB = linvelB + cross(angvelB + spinvelB, rB);
-=======
-        EDYN_ASSERT(con.body[0] == cp.body[0]);
-        EDYN_ASSERT(con.body[1] == cp.body[1]);
 
         auto originA = static_cast<vector3>(posA);
         auto originB = static_cast<vector3>(posB);
@@ -88,9 +78,8 @@
         auto pB = to_world_space(cp.pivotB, originB, ornB);
         auto rA = pA - posA;
         auto rB = pB - posB;
-        auto vA = linvelA + cross(angvelA, rA);
-        auto vB = linvelB + cross(angvelB, rB);
->>>>>>> 8865251d
+        auto vA = linvelA + cross(angvelA + spinvelA, rA);
+        auto vB = linvelB + cross(angvelB + spinvelB, rB);
         auto relvel = vA - vB;
         auto normal_relvel = dot(relvel, normal);
 
