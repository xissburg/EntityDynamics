#include "edyn/constraints/contact_constraint.hpp"
#include "edyn/constraints/constraint_row.hpp"
#include "edyn/comp/position.hpp"
#include "edyn/comp/orientation.hpp"
#include "edyn/comp/linvel.hpp"
#include "edyn/comp/angvel.hpp"
#include "edyn/comp/delta_linvel.hpp"
#include "edyn/comp/delta_angvel.hpp"
#include "edyn/comp/spin.hpp"
#include "edyn/comp/material.hpp"
#include "edyn/comp/mass.hpp"
#include "edyn/comp/inertia.hpp"
#include "edyn/comp/origin.hpp"
#include "edyn/comp/roll_direction.hpp"
#include "edyn/collision/contact_point.hpp"
#include "edyn/collision/contact_manifold.hpp"
#include "edyn/dynamics/position_solver.hpp"
#include "edyn/dynamics/row_cache.hpp"
#include "edyn/math/constants.hpp"
#include "edyn/math/transform.hpp"
#include "edyn/context/settings.hpp"
#include <entt/entity/registry.hpp>

namespace edyn {

void contact_constraint::prepare(
    const entt::registry &registry, entt::entity entity, const contact_manifold &manifold,
    constraint_row_prep_cache &cache, scalar dt,
    const constraint_body &bodyA, const constraint_body &bodyB) {

    auto spinvelA = vector3_zero;
    auto spinvelB = vector3_zero;
    auto spin_axisA = vector3_zero;
    auto spin_axisB = vector3_zero;
    delta_spin *delta_spinA = nullptr, *delta_spinB = nullptr;

    if (spin_view.contains(con.body[0])) {
        auto &s = spin_view.get<spin>(con.body[0]);
        spin_axisA = quaternion_x(ornA);
        spinvelA = spin_axisA * scalar(s);
        delta_spinA = &spin_view.get<delta_spin>(con.body[0]);
    }

    if (spin_view.contains(con.body[1])) {
        auto &s = spin_view.get<spin>(con.body[1]);
        spin_axisB = quaternion_x(ornB);
        spinvelB = spin_axisB * scalar(s);
        delta_spinB = &spin_view.get<delta_spin>(con.body[1]);
    }

    auto &settings = registry.ctx().at<edyn::settings>();

    // Create constraint rows for each contact point.
    for (unsigned pt_idx = 0; pt_idx < manifold.num_points; ++pt_idx) {
        auto &cp = manifold.get_point(pt_idx);

        EDYN_ASSERT(length_sqr(cp.normal) > EDYN_EPSILON);
        auto normal = cp.normal;
        auto pivotA = to_world_space(cp.pivotA, bodyA.origin, bodyA.orn);
        auto pivotB = to_world_space(cp.pivotB, bodyB.origin, bodyB.orn);
        auto rA = pivotA - bodyA.pos;
        auto rB = pivotB - bodyB.pos;

        // Create normal row, i.e. non-penetration constraint.
        auto &normal_row = cache.add_row();
        normal_row.J = {normal, cross(rA, normal), -normal, -cross(rB, normal)};
        normal_row.impulse = impulse[pt_idx];
        normal_row.lower_limit = 0;

        auto &normal_options = cache.get_options();

        // Do not use the traditional restitution path if the restitution solver
        // is being used.
        if (settings.num_restitution_iterations == 0) {
            normal_options.restitution = cp.restitution;
        }

        if (cp.distance < 0) {
            if (cp.stiffness < large_scalar) {
                auto vA = bodyA.linvel + cross(bodyA.angvel, rA);
                auto vB = bodyB.linvel + cross(bodyB.angvel, rB);
                auto relvel = vA - vB;
                auto normal_relvel = dot(relvel, normal);
                // Divide stiffness by number of points for correct force
                // distribution. All points have the same stiffness.
                auto spring_force = cp.distance * cp.stiffness / manifold.num_points;
                auto damper_force = normal_relvel * cp.damping / manifold.num_points;
                normal_row.upper_limit = std::abs(spring_force + damper_force) * dt;
                normal_options.error = -large_scalar;
            } else {
                normal_row.upper_limit = large_scalar;
            }
        } else if (cp.stiffness >= large_scalar) {
            // It is not penetrating thus apply an impulse that will prevent
            // penetration after the following physics update.
            normal_options.error = cp.distance / dt;
            normal_row.upper_limit = large_scalar;
        }

        // Create special friction rows.
        auto &friction_row = cache.add_friction_row();
        friction_row.friction_coefficient = cp.friction;

        vector3 tangents[2];
        plane_space(normal, tangents[0], tangents[1]);

        for (auto i = 0; i < 2; ++i) {
            auto &row_i = friction_row.row[i];
            row_i.J = {tangents[i], cross(rA, tangents[i]), -tangents[i], -cross(rB, tangents[i])};
            row_i.impulse = impulse[max_contacts + pt_idx * 2 + i];
<<<<<<< HEAD
            row_i.eff_mass = get_effective_mass(row_i.J, inv_mA, inv_IA, inv_mB, inv_IB);
            row_i.rhs = -get_relative_speed(row_i.J, linvelA, angvelA + spinvelA, linvelB, angvelB + spinvelB);
=======
            row_i.eff_mass = get_effective_mass(row_i.J, bodyA.inv_m, bodyA.inv_I, bodyB.inv_m, bodyB.inv_I);
            row_i.rhs = -get_relative_speed(row_i.J, bodyA.linvel, bodyA.angvel, bodyB.linvel, bodyB.angvel);
>>>>>>> b438e824
        }

        if (cp.roll_friction > 0) {
            auto &roll_row = cache.add_rolling_row();
            roll_row.friction_coefficient = cp.roll_friction;

            auto roll_dir_view = registry.view<roll_direction>();

            for (auto i = 0; i < 2; ++i) {
                auto axis = tangents[i];

                // If any of the bodies has a rolling direction, scale down the
                // axis by the projection of the roll direction onto the axis,
                // thus preventing impulses in the undesired directions.
                for (auto j = 0; j < 2; ++j) {
                    if (roll_dir_view.contains(body[j])) {
                        auto roll_dir = rotate(bodyA.orn, std::get<0>(roll_dir_view.get(body[j])));
                        axis *= dot(roll_dir, axis);
                    }
                }

                auto &row_i = roll_row.row[i];
                row_i.J = {vector3_zero, axis, vector3_zero, -axis};
                row_i.impulse = impulse[max_contacts + max_contacts * 2 + pt_idx * 2 + i];
                auto J_invM_JT = dot(bodyA.inv_I * row_i.J[1], row_i.J[1]) +
                                 dot(bodyB.inv_I * row_i.J[3], row_i.J[3]);
                row_i.eff_mass = J_invM_JT > EDYN_EPSILON ? scalar(1) / J_invM_JT : 0;
                row_i.rhs = -get_relative_speed(row_i.J, bodyA.linvel, bodyA.angvel, bodyB.linvel, bodyB.angvel);
            }
        }

        if (cp.spin_friction > 0) {
            auto &spin_row = cache.add_spinning_row();
            spin_row.friction_coefficient = cp.spin_friction;
            spin_row.J = {normal, -normal};
            spin_row.impulse = cp.spin_friction_impulse;

            auto J_invM_JT = dot(bodyA.inv_I * spin_row.J[0], spin_row.J[0]) +
                             dot(bodyB.inv_I * spin_row.J[1], spin_row.J[1]);
            EDYN_ASSERT(J_invM_JT > EDYN_EPSILON);
            spin_row.eff_mass = scalar(1) / J_invM_JT;
            spin_row.rhs = -(dot(spin_row.J[0], bodyA.angvel) + dot(spin_row.J[1], bodyB.angvel));
        }
    }
}

void contact_constraint::solve_position(position_solver &solver, contact_manifold &manifold) {
    // Solve position constraints by applying linear and angular corrections
    // iteratively. Based on Box2D's solver:
    // https://github.com/erincatto/box2d/blob/cd2c28dba83e4f359d08aeb7b70afd9e35e39eda/src/dynamics/b2_contact_solver.cpp#L676
    auto originA = solver.get_originA(), originB = solver.get_originB();
    auto &posA = *solver.posA, &posB = *solver.posB;
    auto &ornA = *solver.ornA, &ornB = *solver.ornB;

    for (unsigned pt_idx = 0; pt_idx < manifold.num_points; ++pt_idx) {
        auto &cp = manifold.get_point(pt_idx);

        // Ignore soft contacts.
        if (cp.stiffness < large_scalar) {
            continue;
        }

        auto pivotA = to_world_space(cp.pivotA, originA, ornA);
        auto pivotB = to_world_space(cp.pivotB, originB, ornB);

        switch (cp.normal_attachment) {
        case contact_normal_attachment::normal_on_A:
            cp.normal = rotate(ornA, cp.local_normal);
            break;
        case contact_normal_attachment::normal_on_B:
            cp.normal = rotate(ornB, cp.local_normal);
            break;
        case contact_normal_attachment::none:
            break;
        }

        auto normal = cp.normal;
        cp.distance = dot(pivotA - pivotB, normal);

        auto rA = pivotA - posA;
        auto rB = pivotB - posB;

        if (cp.distance > -EDYN_EPSILON) {
            continue;
        }

        auto error = -cp.distance;
        solver.solve({normal, cross(rA, normal), -normal, -cross(rB, normal)}, error);
    }
}

}<|MERGE_RESOLUTION|>--- conflicted
+++ resolved
@@ -34,18 +34,18 @@
     auto spin_axisB = vector3_zero;
     delta_spin *delta_spinA = nullptr, *delta_spinB = nullptr;
 
-    if (spin_view.contains(con.body[0])) {
-        auto &s = spin_view.get<spin>(con.body[0]);
+    if (spin_view.contains(body[0])) {
+        auto &s = spin_view.get<spin>(body[0]);
         spin_axisA = quaternion_x(ornA);
         spinvelA = spin_axisA * scalar(s);
-        delta_spinA = &spin_view.get<delta_spin>(con.body[0]);
-    }
-
-    if (spin_view.contains(con.body[1])) {
-        auto &s = spin_view.get<spin>(con.body[1]);
+        delta_spinA = &spin_view.get<delta_spin>(body[0]);
+    }
+
+    if (spin_view.contains(body[1])) {
+        auto &s = spin_view.get<spin>(body[1]);
         spin_axisB = quaternion_x(ornB);
         spinvelB = spin_axisB * scalar(s);
-        delta_spinB = &spin_view.get<delta_spin>(con.body[1]);
+        delta_spinB = &spin_view.get<delta_spin>(body[1]);
     }
 
     auto &settings = registry.ctx().at<edyn::settings>();
@@ -108,13 +108,8 @@
             auto &row_i = friction_row.row[i];
             row_i.J = {tangents[i], cross(rA, tangents[i]), -tangents[i], -cross(rB, tangents[i])};
             row_i.impulse = impulse[max_contacts + pt_idx * 2 + i];
-<<<<<<< HEAD
-            row_i.eff_mass = get_effective_mass(row_i.J, inv_mA, inv_IA, inv_mB, inv_IB);
-            row_i.rhs = -get_relative_speed(row_i.J, linvelA, angvelA + spinvelA, linvelB, angvelB + spinvelB);
-=======
             row_i.eff_mass = get_effective_mass(row_i.J, bodyA.inv_m, bodyA.inv_I, bodyB.inv_m, bodyB.inv_I);
-            row_i.rhs = -get_relative_speed(row_i.J, bodyA.linvel, bodyA.angvel, bodyB.linvel, bodyB.angvel);
->>>>>>> b438e824
+            row_i.rhs = -get_relative_speed(row_i.J, bodyA.linvel, bodyA.angvel + spinvelA, bodyB.linvel, bodyB.angvel + spinvelB);
         }
 
         if (cp.roll_friction > 0) {
