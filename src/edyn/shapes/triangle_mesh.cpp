#include "edyn/shapes/triangle_mesh.hpp"

namespace edyn {

void triangle_mesh::calculate_aabb() {
    aabb.min = vector3_max;
    aabb.max = -vector3_max;

    for (auto &v : vertices) {
        aabb.min = min(aabb.min, v);
        aabb.max = max(aabb.max, v);
    }
}

void triangle_mesh::calculate_adjacency() {
    adjacency.resize(indices.size());
    cos_angles.resize(indices.size());
    is_concave_edge.resize(indices.size());

    // Reset adjacency and angles.
    std::fill(adjacency.begin(), adjacency.end(), UINT16_MAX);
    std::fill(cos_angles.begin(), cos_angles.end(), scalar(-1));
    std::fill(is_concave_edge.begin(), is_concave_edge.end(), false);

    for (size_t i = 0; i < num_triangles(); ++i) {
        // Pointer to first element of the i-th triangle's 3 indices.
        auto i_idx = &indices[i * 3];
        // Triangle vertices.
        auto i_vertex = triangle_vertices{
            vertices[i_idx[0]],
            vertices[i_idx[1]],
            vertices[i_idx[2]]
        };
        // Normal vector of i-th triangle.
        auto i_edge0 = i_vertex[1] - i_vertex[0];
        auto i_edge1 = i_vertex[2] - i_vertex[1];
        auto i_normal = cross(i_edge0, i_edge1);
        auto i_normal_len_sqr = length_sqr(i_normal);

        if (i_normal_len_sqr > EDYN_EPSILON) {
            i_normal /= std::sqrt(i_normal_len_sqr);
        }

<<<<<<< HEAD
        // Check all other triangles for shared pairs of vertices.
        for (size_t k = i + 1; k < num_triangles(); ++k) {
            // Pointer to first element of the k-th triangle's 3 indices.
            auto k_idx = &indices[k * 3];
            
            // Check which vertices are shared.
            bool shared_idx[] = {false, false, false};
            auto has_shared_vertex = false;

            for (size_t m = 0; m < 3; ++m) {
                for (size_t n = 0; n < 3; ++n) {
                    if (i_idx[m] == k_idx[n]) {
                        shared_idx[m] = true;
                        has_shared_vertex = true;
                        break;
                    }
                }
            }

            if (!has_shared_vertex) {
                continue;
            }

            // Normal vector of k-th triangle.
            auto k_edge0 = vertices[k_idx[1]] - vertices[k_idx[0]];
            auto k_edge1 = vertices[k_idx[2]] - vertices[k_idx[1]];
            auto k_normal = cross(k_edge0, k_edge1);
            auto k_normal_len_sqr = length_sqr(k_normal);

            if (k_normal_len_sqr > EDYN_EPSILON) {
                k_normal /= std::sqrt(k_normal_len_sqr);
            }

=======
        // Find shared pairs of vertices with other triangles.        
        auto tri_aabb = get_triangle_aabb(i_vertex);
        auto inset = vector3 {-EDYN_EPSILON, -EDYN_EPSILON, -EDYN_EPSILON};
        tree.visit(tri_aabb.inset(inset), [&] (auto k) {
            if (k == i) {
                return;
            }

            // Pointer to first element of the k-th triangle's 3 indices.
            auto k_idx = &indices[k * 3];
            
            // Check which vertices are shared.
            bool shared_idx[] = {false, false, false};
            auto has_shared_vertex = false;

            for (size_t m = 0; m < 3; ++m) {
                for (size_t n = 0; n < 3; ++n) {
                    if (i_idx[m] == k_idx[n]) {
                        shared_idx[m] = true;
                        has_shared_vertex = true;
                        break;
                    }
                }
            }

            if (!has_shared_vertex) {
                return;
            }

>>>>>>> a21abe7f
            // Look for pairs of shared indices which translates to a shared edge.
            for (size_t m = 0; m < 3; ++m) {
                auto next_m = (m + 1) % 3;
                if (shared_idx[m] && shared_idx[next_m]) {
                    // Assign triangle k as adjacent to i via edge m.
                    adjacency[i * 3 + m] = k;

                    // Find index of the vertex in triangle k not in edge m.
                    uint16_t other_idx;

                    for (size_t j = 0; j < 3; ++j) {
                        if (k_idx[j] != i_idx[m] && k_idx[j] != i_idx[next_m]) {
                            other_idx = k_idx[j];
                            break;
                        }
                    }

                    // Check if the vertex in triangle k which is not in the shared 
                    // edge is in front of or behind the plane of triangle i.
                    auto concave = dot(i_normal, vertices[other_idx] - vertices[i_idx[m]]) > -EDYN_EPSILON;
                    is_concave_edge[i * 3 + m] = concave;

                    // Normal vector of k-th triangle.
                    auto k_edge0 = vertices[k_idx[1]] - vertices[k_idx[0]];
                    auto k_edge1 = vertices[k_idx[2]] - vertices[k_idx[1]];
                    auto k_normal = cross(k_edge0, k_edge1);
                    auto k_normal_len_sqr = length_sqr(k_normal);

                    if (k_normal_len_sqr > EDYN_EPSILON) {
                        k_normal /= std::sqrt(k_normal_len_sqr);
                    }

                    // Get edge angle from the cross product of normals and use 
                    // the sign to classify it as a convex or concave edge.
                    auto cos_angle = dot(i_normal, k_normal);
                    cos_angles[i * 3 + m] = cos_angle;

                    // Find shared edge index in triangle k.
                    size_t n;
                    for (size_t j = 0; j < 3; ++j) {
                        if (k_idx[j] != other_idx && k_idx[(j + 1) % 3] != other_idx) {
                            n = j;
                            break;
                        }
                    }

                    // Assign triangle i as adjacent to k via edge n.
                    adjacency[k * 3 + n] = i;
                    cos_angles[k * 3 + n] = cos_angle;
                    is_concave_edge[k * 3 + n] = concave;

                    // There can be only one shared edge.
                    break;
                }
            }
        });
    }
}

void triangle_mesh::build_tree() {
    std::vector<AABB> aabbs;
    aabbs.reserve(num_triangles());

    for (size_t i = 0; i < num_triangles(); ++i) {
        auto verts = triangle_vertices{
            vertices[indices[i * 3 + 0]],
            vertices[indices[i * 3 + 1]],
            vertices[indices[i * 3 + 2]]
        };

        auto tri_aabb = get_triangle_aabb(verts);
        aabbs.push_back(tri_aabb);
    }

    tree.build(aabbs.begin(), aabbs.end());
}

}<|MERGE_RESOLUTION|>--- conflicted
+++ resolved
@@ -41,41 +41,6 @@
             i_normal /= std::sqrt(i_normal_len_sqr);
         }
 
-<<<<<<< HEAD
-        // Check all other triangles for shared pairs of vertices.
-        for (size_t k = i + 1; k < num_triangles(); ++k) {
-            // Pointer to first element of the k-th triangle's 3 indices.
-            auto k_idx = &indices[k * 3];
-            
-            // Check which vertices are shared.
-            bool shared_idx[] = {false, false, false};
-            auto has_shared_vertex = false;
-
-            for (size_t m = 0; m < 3; ++m) {
-                for (size_t n = 0; n < 3; ++n) {
-                    if (i_idx[m] == k_idx[n]) {
-                        shared_idx[m] = true;
-                        has_shared_vertex = true;
-                        break;
-                    }
-                }
-            }
-
-            if (!has_shared_vertex) {
-                continue;
-            }
-
-            // Normal vector of k-th triangle.
-            auto k_edge0 = vertices[k_idx[1]] - vertices[k_idx[0]];
-            auto k_edge1 = vertices[k_idx[2]] - vertices[k_idx[1]];
-            auto k_normal = cross(k_edge0, k_edge1);
-            auto k_normal_len_sqr = length_sqr(k_normal);
-
-            if (k_normal_len_sqr > EDYN_EPSILON) {
-                k_normal /= std::sqrt(k_normal_len_sqr);
-            }
-
-=======
         // Find shared pairs of vertices with other triangles.        
         auto tri_aabb = get_triangle_aabb(i_vertex);
         auto inset = vector3 {-EDYN_EPSILON, -EDYN_EPSILON, -EDYN_EPSILON};
@@ -105,7 +70,6 @@
                 return;
             }
 
->>>>>>> a21abe7f
             // Look for pairs of shared indices which translates to a shared edge.
             for (size_t m = 0; m < 3; ++m) {
                 auto next_m = (m + 1) % 3;
