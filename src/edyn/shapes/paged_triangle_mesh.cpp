--- conflicted
+++ resolved
@@ -1,9 +1,11 @@
 #include "edyn/shapes/paged_triangle_mesh.hpp"
+#include "edyn/parallel/message.hpp"
 #include "edyn/parallel/parallel_for.hpp"
 #include <atomic>
 #include <limits>
 #include <mutex>
 #include <entt/entity/registry.hpp>
+#include "edyn/parallel/message_dispatcher.hpp"
 
 namespace edyn {
 
@@ -34,13 +36,9 @@
         return;
     }
 
-<<<<<<< HEAD
-    const auto &node = m_cache[trimesh_idx];
-=======
     auto &node = m_cache[trimesh_idx];
     // Make copy of shared_ptr to increment reference count and avoid concurrent deallocation.
     auto trimesh = node.trimesh;
->>>>>>> 77755960
 
     if (trimesh) {
         m_is_loading_submesh[trimesh_idx].store(false, std::memory_order_relaxed);
@@ -48,13 +46,12 @@
     }
 
     EDYN_ASSERT(node.num_vertices < m_max_cache_num_vertices);
-    // TODO: Fix race condition when unloading submeshes.
 
     // Load triangle mesh into cache. Clear cache if it would go
     // above limits.
-    /* while (cache_num_vertices() + node.num_vertices > m_max_cache_num_vertices) {
+    while (cache_num_vertices() + node.num_vertices > m_max_cache_num_vertices) {
         unload_least_recently_visited_node();
-    } */
+    }
 
     m_page_loader->load(this, trimesh_idx);
 }
@@ -70,10 +67,10 @@
 
     for (auto it = m_lru_indices.rbegin(); it != m_lru_indices.rend(); ++it) {
         auto &node = m_cache[*it];
-        auto trimesh = node.trimesh;
 
-        if (trimesh) {
-            trimesh.reset();
+        if (node.trimesh) {
+            node.trimesh.reset();
+            message_dispatcher::global().send<msg::paged_triangle_mesh_load_page>({"paged_triangle_mesh_page_load"}, {}, this, *it);
             break;
         }
     }
