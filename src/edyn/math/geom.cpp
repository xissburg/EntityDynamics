#include "edyn/math/geom.hpp"
#include "edyn/math/math.hpp"
#include "edyn/math/vector2_3_util.hpp"
#include "edyn/math/vector3.hpp"
#include "edyn/math/transform.hpp"
#include "edyn/util/triangle_util.hpp"
#include <algorithm>

namespace edyn {

scalar closest_point_segment(const vector3 &q0, const vector3 &q1,
                             const vector3 &p, scalar &t, vector3 &q) noexcept {
    auto v = q1 - q0; // Direction vector of segment `q`.
    auto w = p - q0; // Vector from initial point of segment to point `p`.
    auto a = dot(w, v);
    auto b = dot(v, v);
    EDYN_ASSERT(b > EDYN_EPSILON);
    t = clamp_unit(a / b);
    q = q0 + v * t;
    return length_sqr(p - q);
}

scalar distance_sqr_line(const vector3 &q0, const vector3 &dir,
                         const vector3 &p) noexcept {
    auto w = p - q0;
    auto a = dot(w, dir);
    auto b = dot(dir, dir);
    EDYN_ASSERT(b > EDYN_EPSILON);
    auto t = a / b;
    auto q = q0 + dir * t;
    return length_sqr(p - q);
}

scalar closest_point_line(const vector3 &q0, const vector3 &dir,
                          const vector3 &p, scalar &t, vector3 &r) noexcept {
    auto w = p - q0; // Vector from initial point of line to point `p`.
    auto a = dot(w, dir);
    auto b = dot(dir, dir);
    EDYN_ASSERT(b > EDYN_EPSILON);
    t = a / b;
    r = q0 + dir * t;
    return length_sqr(p - r);
}

bool closest_point_line_line(const vector3 &p1, const vector3 &q1,
                             const vector3 &p2, const vector3 &q2,
                             scalar &s, scalar &t) noexcept {
    // Reference: Real-Time Collision Detection - Christer Ericson,
    // Section 5.1.8 - Closest Points of Two Lines
    auto d1 = q1 - p1;
    auto d2 = q2 - p2;
    auto r = p1 - p2;
    auto a = dot(d1, d1);
    auto b = dot(d1, d2);
    auto c = dot(d1, r);
    auto e = dot(d2, d2);
    auto f = dot(d2, r);
    auto d = a * e - b * b;

    if (!(d > EDYN_EPSILON)) {
        return false;
    }

    auto d_inv = scalar(1) / d;
    s = (b * f - c * e) * d_inv;
    t = (a * f - b * c) * d_inv;

    return true;
}

// Reference: Real-Time Collision Detection - Christer Ericson, section 5.1.9.
scalar closest_point_segment_segment(const vector3 &p1, const vector3 &q1,
                                     const vector3 &p2, const vector3 &q2,
                                     scalar &s, scalar &t,
                                     vector3 &c1, vector3 &c2,
                                     size_t *num_points,
                                     scalar *sp, scalar *tp,
                                     vector3 *c1p, vector3 *c2p) noexcept {
    const auto d1 = q1 - p1; // Direction vector of segment `s1`.
    const auto d2 = q2 - p2; // Direction vector of segment `s2`.
    const auto r = p1 - p2;
    const auto a = dot(d1, d1); // Squared length of segment `s1`.
    const auto e = dot(d2, d2); // Squared length of segment `s2`.
    const auto f = dot(d2, r);

    // Check if either or both segments degenerate into points.
    if (a <= EDYN_EPSILON && e <= EDYN_EPSILON) {
        // Both segments degenerate into points.
        s = t = 0;
        c1 = p1;
        c2 = p2;
        return length_sqr(c1 - c2);
    }

    if (a <= EDYN_EPSILON) {
        // `s1` degenerates into a point.
        s = 0;
        t = f / e; // s = 0 => t = (b * s + f) / e = f / e;
        t = clamp_unit(t);
    } else {
        auto c = dot(d1, r);

        if (e <= EDYN_EPSILON) {
            // `s2` degenerates into a point.
            t = 0;
            s = clamp_unit(-c / a);
        } else {
            // The general non-degenerate case starts here.
            const auto b = dot(d1, d2);
            const auto denom = a * e - b * b;

            // If segments aren't parallel, compute closest point on `l1` to `l2`
            // and clamp to `s1`. Else pick arbitrary `s` (here 0). `l1` and `l2`
            // are the infinite lines passing through `s1` and `s2` respectively.
            if (denom > EDYN_EPSILON) {
                s = clamp_unit((b * f - c * e) / denom);
                if (num_points != nullptr) {
                    *num_points = 1;
                }
            } else if (num_points != nullptr) {
                auto r1 = p1 - q2;
                auto f1 = dot(d1, r1);
                auto a_inv = 1 / a;

                s   = clamp_unit(std::min(-c * a_inv, -f1 * a_inv));
                *sp = clamp_unit(std::max(-c * a_inv, -f1 * a_inv));

                auto r2 = p2 - q1;
                auto f2 = dot(d2, r2);
                auto e_inv = 1 / e;

                t   = clamp_unit(std::min(-f * e_inv, -f2 * e_inv));
                *tp = clamp_unit(std::max(-f * e_inv, -f2 * e_inv));

                if (std::abs(s - *sp) > EDYN_EPSILON) {
                    *num_points = 2;
                    *c1p = p1 + d1 * *sp;
                    *c2p = p2 + d2 * *tp;
                } else {
                    *num_points = 1;
                }
            } else {
                s = 0;
            }

            // Find point on `l2` closeset to `s1(s)` using
            // `t = dot((p1 + d1 * s) - p2, d2) / dot(d2, d2) = (b * s + f) / e`.
            const auto tnom = b * s + f;

            // If `t` in [0, 1] we're done. Else clamp `t`, recompute `s` for
            // the new value of `t` using
            // `s = dot((p2 + d2 * t) - p1, d1) / dot(d1, d1) = (t * b - c) / a`
            // and clamp `s` to [0, 1].
            if (tnom < 0) {
                t = 0;
                s = clamp_unit(-c / a);
            } else if (tnom > e) {
                t = 1;
                s = clamp_unit((b - c) / a);
            } else {
                t = tnom / e;
            }
        }
    }

    c1 = p1 + d1 * s;
    c2 = p2 + d2 * t;
    return length_sqr(c1 - c2);
}

scalar closest_point_disc(const vector3 &dpos, const quaternion &dorn,
                          scalar radius, const vector3 &p, vector3 &q) noexcept {
    // Project point onto disc's plane.
    const auto normal = rotate(dorn, vector3_x);
    const auto ln = dot(p - dpos, normal);
    const auto p_proj = p - normal * ln;
    const auto d = p_proj - dpos;
    const auto l2 = length_sqr(d);

    // Projection is inside disc.
    if (l2 < radius * radius) {
        q = p_proj;
        return ln * ln;
    }

    const auto l = std::sqrt(l2);
    const auto dn = d / l;
    q = dpos + dn * radius;
    return length_sqr(p - q);
}

size_t intersect_line_circle(const vector2 &p0, const vector2 &p1,
                             scalar radius, scalar &s0, scalar &s1) noexcept {
    auto d = p1 - p0;
    auto dl2 = length_sqr(d);
    auto dp = dot(d, p0);
    auto delta = dp * dp - dl2 * (dot(p0, p0) - radius * radius);

    if (delta < 0) {
        return 0;
    }

    if (delta > EDYN_EPSILON) {
        auto delta_sqrt = std::sqrt(delta);
        auto dl2_inv = 1 / dl2;
        s0 = -(dp + delta_sqrt) * dl2_inv;
        s1 = -(dp - delta_sqrt) * dl2_inv;
        return 2;
    }

    s0 = -dp * dl2;
    return 1;
}

scalar closest_point_circle_line(
    const vector3 &cpos, const quaternion &corn, scalar radius,
    const vector3 &p0, const vector3 &p1, size_t &num_points,
    scalar &s0, vector3 &rc0, vector3 &rl0,
    scalar &s1, vector3 &rc1, vector3 &rl1,
    vector3 &normal, scalar /*threshold*/) noexcept {

    // Line points in local disc space. The face of the disc points towards
    // the positive x-axis.
    auto q0 = to_object_space(p0, cpos, corn);
    auto q1 = to_object_space(p1, cpos, corn);
    auto qv = q1 - q0;
    auto qv_len_sqr = length_sqr(qv);

    // If the projection of a segment of the line of length `diameter` on the x axis
    // is smaller than threshold, the line is considered to be parallel to the circle.
    if (std::abs(qv.x) < EDYN_EPSILON) { // (std::abs(qv.x / qv_len) * diameter < threshold) {
        // Calculate line-circle intersection in the yz plane.
        // For the normal vector, calculate something orthogonal to the line.
        auto tangent = cross(qv, vector3_x); // tangent lies on the circle plane.
        normal = cross(qv, tangent);
        normal = rotate(corn, normal);
        normal = normalize(normal);
        EDYN_ASSERT(length_sqr(normal) > EDYN_EPSILON);

        num_points = intersect_line_circle(to_vector2_yz(q0), to_vector2_yz(q1), radius, s0, s1);

        if (num_points > 0) {
            auto rl0_local = q0 + qv * s0;
            auto rc0_local = vector3{0, rl0_local.y, rl0_local.z};
            // Transform to world space.
            rl0 = cpos + rotate(corn, rl0_local);
            rc0 = cpos + rotate(corn, rc0_local);

            // The distance is simply the x coord of the resulting point in the line
            // in circle space.
            auto dist2 = rl0_local.x * rl0_local.x;

            if (num_points > 1) {
                auto rl1_local = q0 + qv * s1;
                auto rc1_local = vector3{0, rl1_local.y, rl1_local.z};
                rl1 = cpos + rotate(corn, rl1_local);
                rc1 = cpos + rotate(corn, rc1_local);

                dist2 = std::min(dist2, rl1_local.x * rl1_local.x);
            }

            return dist2;
        } else {
            // If the projection of line in the yz plane does not intersect disc
            // (despite being parallel), the closest point in the line is the point
            // closest to the circle center and the the closest point on the circle
            // is the closest point on the line projected on the circle plane,
            // normalized and multiplied by radius.
            // Calculations done in world-space this time.
            closest_point_line(p0, p1 - p0, cpos, s0, rl0);
            auto proj = project_plane(rl0, cpos, normal);
            auto dir = normalize(proj - cpos);
            rc0 = cpos + dir * radius;
            auto d = rl0 - rc0;
            auto dl2 = length_sqr(d);

            if (dl2 > EDYN_EPSILON) {
                normal = d / std::sqrt(dl2);
            } else {
                normal = dir;
            }

            EDYN_ASSERT(length_sqr(normal) > EDYN_EPSILON);
            num_points = 1;
            return dl2;
        }
    }

    // The root finder below would fail if the line is orthogonal to the plane of the
    // circle and is also centered at the circle.
    if (length_sqr(to_vector2_yz(q0)) <= EDYN_EPSILON &&
        length_sqr(to_vector2_yz(q1)) <= EDYN_EPSILON ) {
        num_points = 1;
        normal = quaternion_z(corn);
        s0 = -q0.x / qv.x;
        rc0 = cpos + normal * radius;
        rl0 = lerp(p0, p1, s0);
        return radius * radius;
    }

    // Let `q(θ) = [0, sin(θ) * r, cos(θ) * r]` be the parametrized circle in the yz
    // plane, then the function `c(θ) = q0 + ((q(θ) - q0) · qv) / (qv · qv) * qv`
    // gives the point in the line that's closest to `q(θ)`. The function
    // `d(θ) = q(θ) - c(θ)` gives us the vector connecting the closest points.
    // The function `f(θ) = 0.5 * d(θ) · d(θ)` gives us half the squared length of
    // `d(θ)`. Minimizing `f(θ)` will result in the angle `θ_m` where `d(θ)` achieves
    // its smallest magnitude, thus `q(θ_m)` is the point in the circle closest to
    // the line. The Newton-Raphson method is used for minimization.

    // Intersect line with yz plane and use the angle of this point as the
    // initial value.
    const auto q_yz_plane = q0 - (q0.x / qv.x) * qv;
    const auto initial_theta = std::atan2(q_yz_plane.y, q_yz_plane.z);
    const auto qv_len_sqr_inv = scalar(1) / qv_len_sqr;

    // Newton-Raphson iterations.
    auto theta = initial_theta;
    size_t max_iterations = 20;

    for (size_t i = 0; i < max_iterations; ++i) {
        auto sin_theta = std::sin(theta);
        auto cos_theta = std::cos(theta);

        // Function q(θ) = [0, sin(θ) * r, cos(θ) * r] and its first and
        // second derivatives.
        auto q_theta    = vector3{0,  sin_theta * radius,  cos_theta * radius};
        auto d_q_theta  = vector3{0,  cos_theta * radius, -sin_theta * radius};
        auto dd_q_theta = vector3{0, -sin_theta * radius, -cos_theta * radius};

        // Function c(θ) gives the point in the line closest to q(θ).
        // First and second derivates follow.
        auto c_theta = q0 + dot(q_theta - q0, qv) * qv_len_sqr_inv * qv;
        auto d_c_theta = dot(d_q_theta, qv) * qv_len_sqr_inv * qv;
        auto dd_c_theta = dot(dd_q_theta, qv) * qv_len_sqr_inv * qv;

        // Function d(θ) is the vector connecting the closest points.
        // First and second derivates follow.
        auto d_theta = q_theta - c_theta;
        auto d_d_theta = d_q_theta - d_c_theta;
        auto dd_d_theta = dd_q_theta - dd_c_theta;

        // Function f(θ) = d · d / 2 gives us a scalar proportional to the
        // length of d(θ).
        // First derivative f' = d'· d
        // Second derivative f" = d'· d + d"· d
        // auto f_theta = scalar(0.5) * dot(d_theta, d_theta);
        auto d_f_theta = dot(d_theta, d_d_theta);
        auto dd_f_theta = dot(d_d_theta, d_d_theta) + dot(dd_d_theta, d_theta);

        EDYN_ASSERT(dd_f_theta > 0 || dd_f_theta < 0);

        auto delta = d_f_theta / dd_f_theta;
        theta -= delta;

        // Stop when the delta is smaller than a degree.
        if (std::abs(delta) < pi * scalar(1) / scalar(180)) {
            break;
        }
    }

    auto closest_sin_theta = std::sin(theta);
    auto closest_cos_theta = std::cos(theta);
    auto rc0_local = vector3{0, closest_sin_theta * radius, closest_cos_theta * radius};
    vector3 rl0_local;
    auto dist_sqr = closest_point_line(q0, qv, rc0_local, s0, rl0_local);

    rc0 = cpos + rotate(corn, rc0_local);
    rl0 = cpos + rotate(corn, rl0_local);

    // Get tangent at θ and use cross product with line to calculate normal.
    auto tangent = vector3{0, closest_cos_theta, -closest_sin_theta};
    normal = cross(tangent, qv);

    auto normal_len_sqr = length_sqr(normal);

    if (normal_len_sqr > EDYN_EPSILON) {
        normal /= std::sqrt(normal_len_sqr);
        normal = rotate(corn, normal);
    } else if (dist_sqr > EDYN_EPSILON) {
        // If line is parallel to tangent and closest points do not coincide.
        normal = (rl0 - rc0) / std::sqrt(dist_sqr);
    } else {
        // If points coincide, take a vector at an angle θ.
        normal = vector3{0, closest_sin_theta, closest_cos_theta};
        normal = rotate(corn, normal);
    }

    EDYN_ASSERT(length_sqr(normal) > EDYN_EPSILON);

    num_points = 1;

    return dist_sqr;
}

size_t intersect_circle_circle(const vector2 &posA, scalar radiusA,
                               const vector2 &posB, scalar radiusB,
                               vector2 &res0, vector2 &res1) noexcept {
    // Reference: Intersection of Linear and Circular Components in 2D - David Eberly
    // https://www.geometrictools.com/Documentation/IntersectionLine2Circle2.pdf
    auto u = posB - posA;
    auto lu2 = length_sqr(u);
    auto rsum = radiusA + radiusB;
    auto rsub = radiusA - radiusB;

    if (lu2 < EDYN_EPSILON && rsub < EDYN_EPSILON) {
        // Concentric circles of same radius.
        res0 = posA + vector2_x * radiusA;
        res1 = posB - vector2_x * radiusB;
        return 2;
    }

    if (lu2 < rsub * rsub || lu2 > rsum * rsum) {
        return 0;
    }

    auto lu2_inv = scalar(1) / lu2;
    auto s = ((radiusA * radiusA - radiusB * radiusB) * lu2_inv + scalar(1)) * scalar(0.5);
    auto t = std::sqrt(std::max(scalar(0), radiusA * radiusA * lu2_inv - s * s));

    auto v = orthogonal(u);
    auto su = s * u;
    auto tv = t * v;

    res0 = posA + su + tv;
    res1 = posA + su - tv;

    return t > EDYN_EPSILON ? 2 : 1;
}

scalar closest_point_circle_circle(
    const vector3 &posA, const quaternion &ornA, scalar radiusA,
    const vector3 &posB, const quaternion &ornB, scalar radiusB,
    size_t &num_points, vector3 &rA0, vector3 &rB0, vector3 &rA1, vector3 &rB1,
    vector3 &normal) {

    auto normalA = rotate(ornA, vector3_x);
    auto normalB = rotate(ornB, vector3_x);
    auto posB_in_A = to_object_space(posB, posA, ornA);

    // Check if parallel.
    if (!(length_sqr(cross(normalA, normalB)) > EDYN_EPSILON)) {
        normal = normalB;

        vector2 c0, c1;
        // A is in the origin.
        auto np = intersect_circle_circle(vector2_zero, radiusA,
                                          to_vector2_zy(posB_in_A), radiusB,
                                          c0, c1);
        if (np > 0) {
            num_points = np;
            rA0 = posA + rotate(ornA, vector3 {0, c0.y, c0.x});
            rB0 = posA + rotate(ornA, vector3 {posB_in_A.x , c0.y, c0.x});

            if (np > 1) {
                rA1 = posA + rotate(ornA, vector3 {0, c1.y, c1.x});
                rB1 = posA + rotate(ornA, vector3 {posB_in_A.x , c1.y, c1.x});
            }

            return posB_in_A.x * posB_in_A.x;
        } else {
            // One circle could be contained within the other.
            // If the circles do not intersect and any point of one of them is
            // contained in the other, then the entire circle is contained in
            // the other.

            num_points = 1;
            auto dir = vector2{posB_in_A.z, posB_in_A.y};
            auto dir_len_sqr = length_sqr(dir);

            if (dir_len_sqr > EDYN_EPSILON) {
                dir /= std::sqrt(dir_len_sqr);
                auto pointB_in_A = posB_in_A + vector3_y * radiusB;
                auto pointA = vector3_y * radiusA;

                if (length_sqr(vector2{pointB_in_A.z, pointB_in_A.y}) < radiusA * radiusA) {
                    // B contained in A.
                    rA0 = posA + rotate(ornA, vector3{0, dir.y * radiusA, dir.x * radiusA});
                    rB0 = posA + rotate(ornA, posB_in_A + vector3{0, dir.y * radiusB, dir.x * radiusB});
                    return distance_sqr(rA0, rB0);
                } else if (length_sqr(vector2{pointA.z, pointA.y}) < radiusB * radiusB) {
                    // A contained in B.
                    rA0 = posA + rotate(ornA, vector3{0, -dir.y * radiusA, -dir.x * radiusA});
                    rB0 = posA + rotate(ornA, posB_in_A + vector3{0, -dir.y * radiusB, -dir.x * radiusB});
                    return distance_sqr(rA0, rB0);
                } else {
                    // Circles don't intersect nor are contained in one another.
                    rA0 = posA + rotate(ornA, vector3{0, dir.y * radiusA, dir.x * radiusA});
                    rB0 = posA + rotate(ornA, posB_in_A + vector3{0, -dir.y * radiusB, -dir.x * radiusB});
                    return distance_sqr(rA0, rB0);
                }
            } else {
                // Concentric.
                rA0 = posA + rotate(ornA, vector3_y * radiusA);
                rB0 = posB + rotate(ornB, vector3_y * radiusB);
                return distance_sqr(rA0, rB0);
            }
        }
    }

    // Let `q(θ) = [0, sin(θ) * r, cos(θ) * r]` be the parametrized circle of
    // radius `r` in the yz plane, and `p(φ) = u * cos(φ) * s + v * sin(φ) * s`
    // be the other parametrized circle of radius `s` where `u` and `v` are
    // unit orthogonal vectors. The `θ` which gives us the point in `q(θ)`
    // closest to any point `a` is `atan(a_y / a_z)`, thus `θ` can be written
    // as a function of `φ`: `θ(φ) = atan(p_y(φ) / p_z(φ))`. Then, a function
    // which gives us the vector connecting the closest points can be written
    // `d(φ) = p(φ) - q(θ(φ))` and a function that gives us a quantity proportinal
    // to the distance between these points can be written `f(φ) = d(φ) · d(φ) / 2`.
    // Minimizing `f(φ)` will result in the value of `φ` that gives us the closest
    // points between the two circles.

    // Build ortho basis on B (in A's space).
    auto ornB_in_A = conjugate(ornA) * ornB;
    auto u = quaternion_z(ornB_in_A);
    auto v = quaternion_y(ornB_in_A);

    // Use angle of support point of B closest on A's plane as initial angle.
    vector3 sup_pos = support_point_circle(posB_in_A, ornB_in_A, radiusB, vector3_x);
    vector3 sup_neg = support_point_circle(posB_in_A, ornB_in_A, radiusB, -vector3_x);
    vector3 sup = std::abs(sup_pos.x) < std::abs(sup_neg.x) ? sup_pos : sup_neg;
    auto sup_in_B = to_object_space(sup, posB_in_A, ornB_in_A);
    auto initial_phi = std::atan2(sup_in_B.y, sup_in_B.z);

    // Newton-Raphson iterations.
    auto phi = initial_phi;
    size_t max_iterations = 20;

    for (size_t i = 0; i < max_iterations; ++i) {
        auto cos_phi = std::cos(phi);
        auto sin_phi = std::sin(phi);

        auto p_phi = posB_in_A + (u * cos_phi + v * sin_phi) * radiusB;
        auto d_p_phi = (u * -sin_phi + v * cos_phi) * radiusB;
        auto dd_p_phi = (u * -cos_phi + v * -sin_phi) * radiusB;

        auto theta = std::atan2(p_phi.y, p_phi.z);
        auto cos_theta = std::cos(theta);
        auto sin_theta = std::sin(theta);

        auto q_theta = vector3{0, sin_theta * radiusA, cos_theta * radiusA};
        auto d_q_theta = vector3{0, cos_theta * radiusA, -sin_theta * radiusA};
        auto dd_q_theta = vector3{0, -sin_theta * radiusA, -cos_theta * radiusA};

        // Function d(φ) is the vector connecting the closest points.
        // First and second derivates follow.
        auto d_phi = p_phi - q_theta;
        auto d_d_phi = d_p_phi - d_q_theta;
        auto dd_d_phi = dd_p_phi - dd_q_theta;

        // Function f(φ) = d · d / 2 gives us a scalar proportional to the
        // length of d(φ).
        // First derivative f' = d'· d
        // Second derivative f" = d'· d + d"· d
        // auto f_theta = scalar(0.5) * dot(d_phi, d_phi);
        auto d_f_phi = dot(d_phi, d_d_phi);
        auto dd_f_phi = dot(d_d_phi, d_d_phi) + dot(dd_d_phi, d_phi);

        auto delta = d_f_phi / dd_f_phi;
        phi -= delta;

        // Stop when the delta is smaller than a degree.
        if (std::abs(delta) < pi * scalar(1) / scalar(180)) {
            break;
        }
    }

    auto cos_phi = std::cos(phi);
    auto sin_phi = std::sin(phi);
    rB0 = posB_in_A + (u * cos_phi + v * sin_phi) * radiusB;

    auto theta = std::atan2(rB0.y, rB0.z);
    auto cos_theta = std::cos(theta);
    auto sin_theta = std::sin(theta);
    rA0 = vector3{0, sin_theta * radiusA, cos_theta * radiusA};

    rA0 = posA + rotate(ornA, rA0);
    rB0 = posA + rotate(ornA, rB0);
    auto dir = rA0 - rB0;
    auto dist_sqr = length_sqr(dir);

    // Get tangents and use cross product to calculate normal.
    auto tangentA = vector3{0, cos_theta, -sin_theta};
    auto tangentB = u * -sin_phi + v * cos_phi;
    normal = cross(tangentA, tangentB);

    auto normal_len_sqr = length_sqr(normal);

    if (normal_len_sqr > EDYN_EPSILON) {
        normal /= std::sqrt(normal_len_sqr);
        normal = rotate(ornA, normal);
    } else if (dist_sqr > EDYN_EPSILON) {
        // If line is parallel to tangent and closest points do not coincide.
        normal = dir / std::sqrt(dist_sqr);
    } else {
        // If points coincide, take a vector at an angle θ.
        normal = vector3{0, sin_theta, cos_theta};
        normal = rotate(ornA, normal);
    }

    EDYN_ASSERT(length_sqr(normal) > EDYN_EPSILON);

    num_points = 1;

    return dist_sqr;
}

void plane_space(const vector3 &n, vector3 &p, vector3 &q) {
    if (std::abs(n.z) > half_sqrt2) {
        // Choose p in yz plane.
        auto a = n.y * n.y + n.z * n.z;
        auto k = scalar(1) / std::sqrt(a);
        p.x = 0;
        p.y = -n.z * k;
        p.z = n.y * k;
        // q = n X p
        q.x = a * k;
        q.y = -n.x * p.z;
        q.z = n.x * p.y;
    } else {
        // Choose p in xy plane.
        auto a = n.x * n.x + n.y * n.y;
        auto k = scalar(1) / std::sqrt(a);
        p.x = -n.y * k;
        p.y = n.x * k;
        p.z = 0;
        // q = n X p
        q.x = -n.z * p.y;
        q.y = n.z * p.x;
        q.z = a * k;
    }
}

matrix3x3 make_tangent_basis(const vector3 &n) {
    vector3 t, u;
    plane_space(n, t, u);
    return matrix3x3_columns(t, n, u);
}

bool intersect_aabb(const vector3 &min0, const vector3 &max0,
                    const vector3 &min1, const vector3 &max1) {
    return (min0.x <= max1.x) &&
		   (max0.x >= min1.x) &&
		   (min0.y <= max1.y) &&
		   (max0.y >= min1.y) &&
		   (min0.z <= max1.z) &&
		   (max0.z >= min1.z);
}

vector3 support_point_circle(const vector3 &pos, const quaternion &orn,
                             scalar radius, const vector3 &dir) noexcept {
    auto local_dir = rotate(conjugate(orn), dir);
    // Squared length in yz plane.
    auto len_yz_sqr = local_dir.y * local_dir.y + local_dir.z * local_dir.z;
    vector3 sup;

    if (len_yz_sqr > EDYN_EPSILON) {
        auto d = radius / std::sqrt(len_yz_sqr);
        sup = {0, local_dir.y * d, local_dir.z * d};
    } else {
        sup = {0, radius, 0};
    }

    return pos + rotate(orn, sup);
}

scalar signed_triangle_area(const vector2 &a, const vector2 &b, const vector2 &c) {
    return (a.x - c.x) * (b.y - c.y) - (a.y - c.y) * (b.x - c.x);
}

vector3 intersect_line_plane(const vector3 &p0, const vector3 &dir,
                             const vector3 &q0, const vector3 &normal) {
    auto d = q0 - p0;
    auto denom = dot(dir, normal);

    if (std::abs(denom) > EDYN_EPSILON) {
        auto t = dot(d, normal) / denom;
        return p0 + t * dir;
    }

    return p0;
}

size_t intersect_segments(const vector2 &p0, const vector2 &p1,
                          const vector2 &q0, const vector2 &q1,
                          scalar &s0, scalar &t0,
                          scalar &s1, scalar &t1) {
    auto dp = p1 - p0;
    auto dq = q1 - q0;
    auto e = q0 - p0;
    auto denom = perp_product(dp, dq);

    if (std::abs(denom) > EDYN_EPSILON) {
        auto denom_inv = scalar(1) / denom;
        s0 = perp_product(e, dq) * denom_inv;
        t0 = perp_product(e, dp) * denom_inv;
        return s0 < 0 || s0 > 1 || t0 < 0 || t0 > 1 ? 0 : 1;
    }

    if (std::abs(perp_product(e, dp)) < EDYN_EPSILON) {
        // Segments are parallel and lie on the same line.
        // Calculate intersection interval.
        auto denom_p = scalar(1) / dot(dp, dp);
        auto denom_q = scalar(1) / dot(dq, dq);

        s0 = dot(q0 - p0, dp) * denom_p;
        s1 = dot(q1 - p0, dp) * denom_p;

        if ((s0 < 0 && s1 < 0) || (s0 > 1 && s1 > 1)) {
            // Segments do not overlap.
            return 0;
        }

        s0 = clamp_unit(s0);
        s1 = clamp_unit(s1);

        t0 = clamp_unit(dot(p0 - q0, dq) * denom_q);
        t1 = clamp_unit(dot(p1 - q0, dq) * denom_q);

        return std::abs(s1 - s0) < EDYN_EPSILON ? 1 : 2;
    }

    return 0;
}

scalar area_4_points(const vector3 &p0, const vector3 &p1, const vector3 &p2, const vector3 &p3) noexcept {
	vector3 a[3], b[3];
	a[0] = p0 - p1;
	a[1] = p0 - p2;
	a[2] = p0 - p3;
	b[0] = p2 - p3;
	b[1] = p1 - p3;
	b[2] = p1 - p2;

	vector3 tmp0 = cross(a[0], b[0]);
	vector3 tmp1 = cross(a[1], b[1]);
	vector3 tmp2 = cross(a[2], b[2]);

	return std::max(std::max(length_sqr(tmp0), length_sqr(tmp1)), length_sqr(tmp2));
}

insertion_point_result insertion_point_index(const vector3 *points,
                                             const scalar *depths,
                                             size_t count,
                                             size_t &num_points,
                                             const vector3 &new_point,
<<<<<<< HEAD
                                             scalar new_point_depth,
                                             bool use_yz) {
=======
                                             scalar new_point_depth) noexcept {
>>>>>>> e3735ccb
    EDYN_ASSERT(num_points <= count);
    const auto max_dist_similar_sqr = contact_merging_threshold * contact_merging_threshold;

    if (use_yz) {
        for (size_t i = 0; i < num_points; ++i) {
            if (distance_sqr(to_vector2_zy(points[i]), to_vector2_zy(new_point)) < max_dist_similar_sqr) {
                return {point_insertion_type::similar, i};
            }
        }
    }

    if (num_points < 2) {
        return {point_insertion_type::append, num_points++};
    }

    if (num_points == 2) {
        // Check if collinear.
        if (length_sqr(cross(new_point - points[0], new_point - points[1])) > EDYN_EPSILON) {
            return {point_insertion_type::append, num_points++};
        } else {
            // Select a point to replace. Maximize segment length.
            auto dist_sqr0 = distance_sqr(new_point, points[0]);
            auto dist_sqr1 = distance_sqr(new_point, points[1]);
            auto curr_dist_sqr = distance_sqr(points[0], points[1]);

            if (dist_sqr0 > curr_dist_sqr && dist_sqr0 > dist_sqr1) {
                auto type = dist_sqr1 < max_dist_similar_sqr ?
                    point_insertion_type::similar : point_insertion_type::replace;
                return {type, 1};
            } else if (dist_sqr1 > curr_dist_sqr && dist_sqr1 > dist_sqr0) {
                auto type = dist_sqr0 < max_dist_similar_sqr ?
                    point_insertion_type::similar : point_insertion_type::replace;
                return {type, 0};
            } else {
                // Ignore new point because the current contact set is better as it is.
                return {point_insertion_type::none, count};
            }
        }
    }

    if (num_points == 3) {
        auto vertices = std::array<vector3, 3>{points[0], points[1], points[2]};
        auto normal = cross(points[0] - points[1], points[1] - points[2]);

        if (try_normalize(normal)) {
            if (point_in_triangle(vertices, normal, new_point)) {
                // Ignore new point because it's inside the existing contact region.
                return {point_insertion_type::none, count};
            } else {
                return {point_insertion_type::append, num_points++};
            }
        } else {
            // Points are collinear. Replace point in the middle.
            auto d0 = dot(points[1] - points[0], points[2] - points[0]);

            if (d0 > 0 && d0 < 1) {
                // Point 1 is between 0 and 2.
                return {point_insertion_type::replace, 1};
            }

            auto d1 = dot(points[0] - points[1], points[2] - points[1]);

            if (d1 > 0 && d1 < 1) {
                // Point 0 is between 1 and 2.
                return {point_insertion_type::replace, 0};
            }

            auto d2 = dot(points[2] - points[0], points[1] - points[0]);

            if (d2 > 0 && d2 < 1) {
                // Point 2 is between 0 and 1.
                return {point_insertion_type::replace, 2};
            }

            // Points coincide. Find them and replace one.
            std::array<scalar, 3> dist_sqr;
            dist_sqr[0] = distance_sqr(points[0], points[1]);
            dist_sqr[1] = distance_sqr(points[1], points[2]);
            dist_sqr[2] = distance_sqr(points[2], points[0]);

            size_t min_dist_idx = SIZE_MAX;
            auto min_dist_sqr = EDYN_SCALAR_MAX;

            for (size_t i = 0; i < dist_sqr.size(); ++i) {
                if (dist_sqr[i] < min_dist_sqr) {
                    min_dist_sqr = dist_sqr[i];
                    min_dist_idx = i;
                }
            }

            return {point_insertion_type::replace, min_dist_idx};
        }
    }

    // The approximate area when the i-th point is removed.
    auto areas = make_array<4>(scalar(0));
    areas[0] = area_4_points(new_point, points[1], points[2], points[3]);
    areas[1] = area_4_points(new_point, points[0], points[2], points[3]);
    areas[2] = area_4_points(new_point, points[0], points[1], points[3]);
    areas[3] = area_4_points(new_point, points[0], points[1], points[2]);

    auto current_area = area_4_points(points[0], points[1], points[2], points[3]);
    auto max_area = current_area;
    auto max_area_idx = SIZE_MAX;

    for (size_t i = 0; i < areas.size(); ++i) {
        if (areas[i] > max_area) {
            max_area = areas[i];
            max_area_idx = i;
        }
    }

    if (max_area_idx < max_contacts) {
        auto replace_pt = points[max_area_idx];
        auto dist_sqr = use_yz ? distance_sqr(to_vector2_zy(replace_pt), to_vector2_zy(new_point)) : distance_sqr(replace_pt, new_point);
        auto type = dist_sqr < max_dist_similar_sqr ? point_insertion_type::similar : point_insertion_type::replace;
        return {type, max_area_idx};
    }

    // Ignore new point because the current contact set is better as it is.
    return {point_insertion_type::none, count};
}

vector3 closest_point_box_outside(const vector3 &half_extent, const vector3 &p) noexcept {
    auto closest = p;
    closest.x = std::min(half_extent.x, closest.x);
    closest.x = std::max(-half_extent.x, closest.x);
    closest.y = std::min(half_extent.y, closest.y);
    closest.y = std::max(-half_extent.y, closest.y);
    closest.z = std::min(half_extent.z, closest.z);
    closest.z = std::max(-half_extent.z, closest.z);
    return closest;
}

scalar closest_point_box_inside(const vector3 &half_extent, const vector3 &p, vector3 &closest, vector3 &normal) noexcept {
    EDYN_ASSERT(p >= -half_extent && p <= half_extent);

    auto dist = half_extent.x - p.x;
    auto min_dist = dist;
    closest = vector3{half_extent.x, p.y, p.z};
    normal = vector3{1, 0, 0};

    dist = half_extent.x + p.x;
    if (dist < min_dist) {
        min_dist = dist;
        closest = vector3{-half_extent.x, p.y, p.z};
        normal = vector3{-1, 0, 0};
    }

    dist = half_extent.y - p.y;
    if (dist < min_dist) {
        min_dist = dist;
        closest = vector3{p.x, half_extent.y, p.z};
        normal = vector3{0, 1, 0};
    }

    dist = half_extent.y + p.y;
    if (dist < min_dist) {
        min_dist = dist;
        closest = vector3{p.x, -half_extent.y, p.z};
        normal = vector3{0, -1, 0};
    }

    dist = half_extent.z - p.z;
    if (dist < min_dist) {
        min_dist = dist;
        closest = vector3{p.x, p.y, half_extent.z};
        normal = vector3{0, 0, 1};
    }

    dist = half_extent.z + p.z;
    if (dist < min_dist) {
        min_dist = dist;
        closest = vector3{p.x, p.y, -half_extent.z};
        normal = vector3{0, 0, -1};
    }

    return dist;
}

size_t intersect_line_aabb(const vector2 &p0, const vector2 &p1,
                           const vector2 &aabb_min, const vector2 &aabb_max,
                           scalar &s0, scalar &s1) noexcept {
    size_t num_points = 0;
    auto d = p1 - p0;
    auto e = aabb_min - p0;
    auto f = aabb_max - p0;

    if (std::abs(d.x) < EDYN_EPSILON) {
        // Line is vertical.
        if (e.x <= 0 && f.x >= 0) {
            s0 = e.y / d.y;
            s1 = f.y / d.y;
            num_points = 2;
        }

        return num_points;
    }

    if (std::abs(d.y) < EDYN_EPSILON) {
        // Line is horizontal.
        if (e.y <= 0 && f.y >= 0) {
            s0 = e.x / d.x;
            s1 = f.x / d.x;
            num_points = 2;
        }

        return num_points;
    }

    /* Left edge. */ {
        auto t = e.x / d.x;
        auto qy = p0.y + d.y * t;

        if (qy >= aabb_min.y && qy < aabb_max.y) {
            s0 = t;
            ++num_points;
        }
    }

    /* Right edge. */ {
        auto t = f.x / d.x;
        auto qy = p0.y + d.y * t;

        if (qy > aabb_min.y && qy <= aabb_max.y) {
            if (num_points == 0) {
                s0 = t;
                ++num_points;
            } else if (std::abs(t - s0) > EDYN_EPSILON) {
                s1 = t;
                ++num_points;
            }
        }
    }

    if (num_points == 2) {
        return num_points;
    }

    /* Bottom edge. */ {
        auto t = e.y / d.y;
        auto qx = p0.x + d.x * t;

        if (qx >= aabb_min.x && qx < aabb_max.x) {
            if (num_points == 0) {
                s0 = t;
                ++num_points;
            } else if (std::abs(t - s0) > EDYN_EPSILON) {
                s1 = t;
                ++num_points;
            }
        }
    }

    if (num_points == 2) {
        return num_points;
    }

    /* Top edge. */ {
        auto t = f.y / d.y;
        auto qx = p0.x + d.x * t;

        if (qx > aabb_min.x && qx <= aabb_max.x) {
            if (num_points == 0) {
                s0 = t;
                ++num_points;
            } else if (std::abs(t - s0) > EDYN_EPSILON) {
                s1 = t;
                ++num_points;
            }
        }
    }

    return num_points;
}

bool point_in_polygonal_prism(const std::vector<vector3> &vertices,
                              const std::vector<size_t> &indices,
                              const vector3 &normal, const vector3 &point) noexcept {
    const auto count = indices.size();
    EDYN_ASSERT(count > 2);

    for (size_t i = 0; i < count; ++i) {
        auto j = (i + 1) % count;
        auto idx0 = indices[i];
        auto idx1 = indices[j];
        auto &v0 = vertices[idx0];
        auto &v1 = vertices[idx1];
        auto d = v1 - v0;
        auto t = cross(d, normal);

        if (dot(point - v0, t) > EDYN_EPSILON) {
            return false;
        }
    }

    return true;
}

bool point_in_polygonal_prism(const std::vector<vector3> &vertices,
                              const vector3 &normal, const vector3 &point) {
    const auto count = vertices.size();
    EDYN_ASSERT(count > 2);

    for (size_t i = 0; i < count; ++i) {
        const auto j = (i + 1) % count;
        auto &v0 = vertices[i];
        auto &v1 = vertices[j];
        auto d = v1 - v0;
        auto t = cross(d, normal);

        if (dot(point - v0, t) > EDYN_EPSILON) {
            return false;
        }
    }

    return true;
}

// Reference: Real-Time Collision Detection - Christer Ericson,
// Section 5.3.3 - Intersecting Ray or Segment Against Box.
bool intersect_segment_aabb(vector3 p0, vector3 p1,
                            vector3 aabb_min, vector3 aabb_max) noexcept {
    auto aabb_center = (aabb_min + aabb_max) * scalar(0.5);
    auto half_extents = aabb_max - aabb_center;
    auto midpoint = (p0 + p1) * scalar(0.5);
    auto half_length = p1 - midpoint;
    midpoint -= aabb_center; // Translate box to origin.

    // Test coordinate axes.
    auto abs_half_length = abs(half_length);

    for (auto i = 0; i < 3; ++i) {
        if (std::abs(midpoint[i]) > half_extents[i] + abs_half_length[i]) {
            return false;
        }
    }

    // Add epsilon to better handle the parallel case.
    abs_half_length += vector3_one * EDYN_EPSILON;

    // Test cross products of segment direction with coordinate axes.
    if (std::abs(midpoint.y * half_length.z - midpoint.z * half_length.y) >
        half_extents.y * abs_half_length.z + half_extents.z * abs_half_length.y) {
        return false;
    }

    if (std::abs(midpoint.z * half_length.x - midpoint.x * half_length.z) >
        half_extents.z * abs_half_length.x + half_extents.x * abs_half_length.z) {
        return false;
    }

    if (std::abs(midpoint.x * half_length.y - midpoint.y * half_length.x) >
        half_extents.x * abs_half_length.y + half_extents.y * abs_half_length.x) {
        return false;
    }

    // No separating axis found. Segment intersects AABB.
    return true;
}

intersect_ray_cylinder_result intersect_ray_cylinder(vector3 p0, vector3 p1, vector3 pos, quaternion orn, scalar radius, scalar half_length, scalar &u) noexcept {
    // Let a plane be defined by the ray and the vector orthogonal to the
    // cylinder axis and the ray (i.e. their cross product). This plane cuts
    // the cylinder and their intersection is an ellipse with vertical half
    // length equals to the cylinder radius and horizontal half length bigger
    // than that. First, the parameters for the closest point between the lines
    // spanned by the cylinder axis and the ray are found. By subtracting an
    // amount from the parameter for the ray, the intersection point can be
    // found.
    auto cyl_dir = quaternion_x(orn);
    vector3 cyl_vertices[] = {
        pos + cyl_dir * half_length,
        pos - cyl_dir * half_length
    };
    scalar s, t;

    if (!closest_point_line_line(cyl_vertices[0], cyl_vertices[1], p0, p1, s, t)) {
        return {intersect_ray_cylinder_result::kind::parallel_directions};
    }

    auto radius_sqr = square(radius);
    auto closest_cyl = lerp(cyl_vertices[0], cyl_vertices[1], s);
    auto closest_ray = lerp(p0, p1, t);
    auto normal = closest_ray - closest_cyl;
    auto dist_sqr = length_sqr(normal);

    // Distance between lines bigger than radius.
    if (dist_sqr > radius_sqr) {
        return {intersect_ray_cylinder_result::kind::distance_greater_than_radius};
    }

    // Offset `t` backwards to place it where the intersection happens.
    auto d = p1 - p0;
    auto e = cyl_vertices[1] - cyl_vertices[0];
    auto dd = dot(d, d);
    auto ee = dot(e, e);
    auto de = dot(d, e);
    auto g_sqr = (radius_sqr - dist_sqr) * ee / (dd * ee - de * de);
    auto g = std::sqrt(g_sqr);
    u = t - g;
    return {intersect_ray_cylinder_result::kind::intersects, dist_sqr, normal};
}

bool intersect_ray_sphere(vector3 p0, vector3 p1, vector3 pos, scalar radius, scalar &t) noexcept {
    // Reference: Real-Time Collision Detection - Christer Ericson,
    // Section 5.3.2 - Intersecting Ray or Segment Against Sphere.
    // Substitute parametrized line function into sphere equation and
    // solve quadratic.
    auto d = p1 - p0;
    auto m = p0 - pos;
    auto a = dot(d, d);
    auto b = dot(m, d);
    auto c = dot(m, m) - radius * radius;

    // Exit if p0 is outside sphere and ray is pointing away from sphere.
    if (c > 0 && b > 0) {
        return false;
    }

    auto discr = b * b - a * c;

    // A negative discriminant corresponds to ray missing sphere.
    if (discr < 0) {
        return false;
    }

    // Ray intersects sphere. Compute smallest t.
    t = (-b - std::sqrt(discr)) / a;
    // If t is negative, ray started inside sphere so clamp it to zero.
    t = std::max(scalar(0), t);

    return true;
}

bool intersect_segment_triangle(const vector3 &p0, const vector3 &p1,
                                const std::array<vector3, 3> &vertices,
                                const vector3 &normal, scalar &t) noexcept {
    auto d = dot(p1 - p0, normal);
    auto e = dot(vertices[0] - p0, normal);
    t = 0;

    if (std::abs(d) > EDYN_EPSILON) {
        t = e / d;
    } else {
        // Ray is parallel to plane. Do not continue if ray is not
        // contained in plane.
        if (std::abs(e) > EDYN_EPSILON) {
            return false;
        }
    }

    if (t < scalar(0) || t > scalar(1)) {
        // Ray does not intersect plane.
        return false;
    }

    auto intersection = lerp(p0, p1, t);

    for (size_t i = 0; i < 3; ++i) {
        auto v0 = vertices[i];
        auto v1 = vertices[(i + 1) % 3];
        auto edge_dir = v1 - v0;
        auto tangent = cross(normal, edge_dir);

        if (dot(tangent, intersection - v0) < 0) {
            return false;
        }
    }

    return true;
}

}<|MERGE_RESOLUTION|>--- conflicted
+++ resolved
@@ -743,12 +743,8 @@
                                              size_t count,
                                              size_t &num_points,
                                              const vector3 &new_point,
-<<<<<<< HEAD
                                              scalar new_point_depth,
-                                             bool use_yz) {
-=======
-                                             scalar new_point_depth) noexcept {
->>>>>>> e3735ccb
+                                             bool use_yz) noexcept {
     EDYN_ASSERT(num_points <= count);
     const auto max_dist_similar_sqr = contact_merging_threshold * contact_merging_threshold;
 
