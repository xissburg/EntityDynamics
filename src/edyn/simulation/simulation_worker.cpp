--- conflicted
+++ resolved
@@ -344,13 +344,6 @@
             (*settings.post_step_callback)(m_registry);
         }
 
-<<<<<<< HEAD
-        // Always update discontinuities since they decay in every step.
-        m_op_builder->replace<discontinuity>();
-        m_op_builder->replace<discontinuity_spin>();
-
-=======
->>>>>>> fc513f5b
         mark_transforms_replaced();
         sync();
     }
@@ -446,13 +439,6 @@
         (*settings.post_step_callback)(m_registry);
     }
 
-<<<<<<< HEAD
-    // Always update discontinuities since they decay in every step.
-    m_op_builder->replace<discontinuity>();
-    m_op_builder->replace<discontinuity_spin>();
-
-=======
->>>>>>> fc513f5b
     mark_transforms_replaced();
     sync();
 }
