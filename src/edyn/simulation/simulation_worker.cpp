--- conflicted
+++ resolved
@@ -6,6 +6,7 @@
 #include "edyn/comp/angvel.hpp"
 #include "edyn/comp/linvel.hpp"
 #include "edyn/comp/position.hpp"
+#include "edyn/comp/tire_state.hpp"
 #include "edyn/constraints/constraint.hpp"
 #include "edyn/comp/orientation.hpp"
 #include "edyn/comp/tag.hpp"
@@ -249,20 +250,6 @@
 }
 
 void simulation_worker::sync() {
-<<<<<<< HEAD
-    // Always update discontinuities since they decay in every step.
-    m_op_builder->replace<discontinuity>();
-    m_op_builder->replace<discontinuity_spin>();
-
-    // TODO: move this to solver, maybe, idk
-    auto body_view = m_registry.view<position, orientation, linvel, angvel>(exclude_sleeping_disabled);
-    m_op_builder->replace<position>(body_view.begin(), body_view.end());
-    m_op_builder->replace<orientation>(body_view.begin(), body_view.end());
-    m_op_builder->replace<linvel>(body_view.begin(), body_view.end());
-    m_op_builder->replace<angvel>(body_view.begin(), body_view.end());
-
-=======
->>>>>>> 3cf37947
     if (!m_op_builder->empty()) {
         auto &&ops = std::move(m_op_builder->finish());
         message_dispatcher::global().send<msg::step_update>(
@@ -334,6 +321,8 @@
 
         // Always update discontinuities since they decay in every step.
         m_op_builder->replace<discontinuity>();
+        m_op_builder->replace<discontinuity_spin>();
+
         mark_transforms_replaced();
         sync();
     }
@@ -380,6 +369,13 @@
     m_op_builder->replace<orientation>(body_view.begin(), body_view.end());
     m_op_builder->replace<linvel>(body_view.begin(), body_view.end());
     m_op_builder->replace<angvel>(body_view.begin(), body_view.end());
+
+    auto spin_view = m_registry.view<spin_angle, spin, dynamic_tag>(exclude_sleeping_disabled);
+    m_op_builder->replace<spin_angle>(spin_view.begin(), spin_view.end());
+    m_op_builder->replace<spin>(spin_view.begin(), spin_view.end());
+
+    auto ts_view = m_registry.view<tire_state>(exclude_sleeping_disabled);
+    m_op_builder->replace<tire_state>(ts_view.begin(), ts_view.end());
 }
 
 void simulation_worker::on_set_paused(message<msg::set_paused> &msg) {
@@ -420,6 +416,8 @@
 
     // Always update discontinuities since they decay in every step.
     m_op_builder->replace<discontinuity>();
+    m_op_builder->replace<discontinuity_spin>();
+
     mark_transforms_replaced();
     sync();
 }
