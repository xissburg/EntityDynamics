--- conflicted
+++ resolved
@@ -142,23 +142,6 @@
     m_state = state::step;
 }
 
-<<<<<<< HEAD
-=======
-void island_worker::on_destroy_contact_manifold(entt::registry &registry, entt::entity entity) {
-    const auto importing = m_importing;
-    const auto splitting = m_splitting.load(std::memory_order_relaxed);
-
-    // If importing, do not insert this event into the op because the entity
-    // was already destroyed in the coordinator.
-    // If splitting, do not insert this destruction event into the op because
-    // the entity is not actually being destroyed, it's just being moved into
-    // another island.
-    if (!importing && !splitting) {
-        m_op_builder->destroy(entity);
-    }
-}
-
->>>>>>> 1f71fb44
 void island_worker::on_construct_graph_node(entt::registry &registry, entt::entity entity) {
     // It is possible that a new connected component appears in the graph when
     // a new node is created.
@@ -235,18 +218,9 @@
     auto node_view = m_registry.view<graph_node>();
 
     // Insert nodes in the graph for each rigid body.
-    auto insert_node = [this] (entt::entity remote_entity) {
+    msg.ops.emplace_for_each<rigidbody_tag, external_tag>([this] (entt::entity remote_entity) {
         insert_remote_node(remote_entity);
-    };
-
-<<<<<<< HEAD
-    delta.created_for_each<rigidbody_tag, external_tag>(insert_node);
-=======
-    msg.ops.emplace_for_each<dynamic_tag>(insert_node);
-    msg.ops.emplace_for_each<static_tag>(insert_node);
-    msg.ops.emplace_for_each<kinematic_tag>(insert_node);
-    msg.ops.emplace_for_each<external_tag>(insert_node);
->>>>>>> 1f71fb44
+    });
 
     // Insert edges in the graph for constraints.
     msg.ops.emplace_for_each(constraints_tuple, [&] (entt::entity remote_entity, const auto &con) {
@@ -256,13 +230,8 @@
 
         if (m_registry.any_of<graph_edge>(local_entity)) return;
 
-<<<<<<< HEAD
-        auto &node0 = node_view.get<graph_node>(m_entity_map.remloc(con.body[0]));
-        auto &node1 = node_view.get<graph_node>(m_entity_map.remloc(con.body[1]));
-=======
         auto &node0 = node_view.get<graph_node>(m_entity_map.at(con.body[0]));
         auto &node1 = node_view.get<graph_node>(m_entity_map.at(con.body[1]));
->>>>>>> 1f71fb44
         auto edge_index = graph.insert_edge(local_entity, node0.node_index, node1.node_index);
         m_registry.emplace<graph_edge>(local_entity, edge_index);
     });
@@ -310,25 +279,21 @@
         }
     });
 
-<<<<<<< HEAD
     auto &settings = m_registry.ctx<edyn::settings>();
 
     if (std::holds_alternative<client_network_settings>(settings.network_settings)) {
         // Assign previous position and orientation components to dynamic entities
         // for client-side networking extrapolation discontinuity mitigation.
-        delta.created_for_each<dynamic_tag>([&] (entt::entity remote_entity, auto &) {
-            if (!m_entity_map.has_rem(remote_entity)) return;
-
-            auto local_entity = m_entity_map.remloc(remote_entity);
+        msg.ops.emplace_for_each<dynamic_tag>([&] (entt::entity remote_entity) {
+            if (!m_entity_map.count(remote_entity)) return;
+
+            auto local_entity = m_entity_map.at(remote_entity);
             m_registry.emplace<previous_position>(local_entity);
             m_registry.emplace<previous_orientation>(local_entity);
         });
     }
 
-    m_importing_delta = false;
-=======
     m_importing = false;
->>>>>>> 1f71fb44
 }
 
 void island_worker::on_wake_up_island(const msg::wake_up_island &) {
@@ -348,12 +313,9 @@
 }
 
 void island_worker::sync() {
-<<<<<<< HEAD
-=======
     // Always update AABBs since they're needed for broad-phase in the coordinator.
     m_op_builder->replace<AABB>(m_registry);
 
->>>>>>> 1f71fb44
     // Updated contact points are needed when moving entities from one island to
     // another when merging/splitting in the coordinator.
     // TODO: the island worker refactor would eliminate the need to share these
@@ -361,9 +323,7 @@
     m_op_builder->replace<contact_manifold>(m_registry);
 
     // Always update discontinuities since they decay in every step.
-    m_registry.view<discontinuity>().each([&] (entt::entity entity, discontinuity &dis) {
-        m_delta_builder->updated(entity, dis);
-    });
+    m_op_builder->replace<discontinuity>(m_registry);
 
     // Update continuous components.
     auto &settings = m_registry.ctx<edyn::settings>();
@@ -881,13 +841,13 @@
     auto &manifold_map = m_registry.ctx<contact_manifold_map>();
 
     for (auto manifold : manifolds) {
-        if (!m_entity_map.has_rem(manifold.body[0]) ||
-            !m_entity_map.has_rem(manifold.body[1])) {
+        if (!m_entity_map.count(manifold.body[0]) ||
+            !m_entity_map.count(manifold.body[1])) {
             continue;
         }
 
-        manifold.body[0] = m_entity_map.remloc(manifold.body[0]);
-        manifold.body[1] = m_entity_map.remloc(manifold.body[1]);
+        manifold.body[0] = m_entity_map.at(manifold.body[0]);
+        manifold.body[1] = m_entity_map.at(manifold.body[1]);
 
         // Find a matching manifold and replace it...
         if (manifold_map.contains(manifold.body[0], manifold.body[1])) {
@@ -924,14 +884,12 @@
 }
 
 void island_worker::on_extrapolation_result(const extrapolation_result &result) {
-    EDYN_ASSERT(!result.pools.empty());
+    EDYN_ASSERT(!result.ops.empty());
 
     // Assign current transforms to previous before importing pools into registry.
     assign_previous_transforms(m_registry);
 
-    for (auto &pool : result.pools) {
-        pool->replace(m_registry, m_entity_map);
-    }
+    result.ops.execute(m_registry, m_entity_map);
 
     accumulate_discontinuities(m_registry);
     import_contact_manifolds(result.manifolds);
