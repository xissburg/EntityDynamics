--- conflicted
+++ resolved
@@ -290,16 +290,9 @@
         if (!m_entity_map.has_rem(remote_entity)) return;
 
         auto local_entity = m_entity_map.remloc(remote_entity);
-<<<<<<< HEAD
-
-        if (m_registry.has<graph_edge>(local_entity)) return;
-
-        auto &node0 = node_view.get(con.body[0]);
-        auto &node1 = node_view.get(con.body[1]);
-=======
+        if (m_registry.any_of<graph_edge>(local_entity)) return;
         auto &node0 = node_view.get<graph_node>(con.body[0]);
         auto &node1 = node_view.get<graph_node>(con.body[1]);
->>>>>>> 99e1de2d
         auto edge_index = graph.insert_edge(local_entity, node0.node_index, node1.node_index);
         m_registry.emplace<graph_edge>(local_entity, edge_index);
     });
@@ -344,11 +337,7 @@
             *origin = to_world_space(-com, pos, orn);
         }
 
-<<<<<<< HEAD
-        if (m_registry.has<AABB>(local_entity)) {
-=======
         if (m_registry.any_of<AABB>(local_entity)) {
->>>>>>> 99e1de2d
             update_aabb(m_registry, local_entity);
         }
 
@@ -891,7 +880,7 @@
     auto spin_view = m_registry.view<spin>();
 
     for (auto entity : spin_view) {
-        if (std::abs(spin_view.get(entity).s) > island_angular_sleep_threshold) {
+        if (std::abs(spin_view.get<spin>(entity).s) > island_angular_sleep_threshold) {
             return false;
         }
     }
