--- conflicted
+++ resolved
@@ -80,34 +80,6 @@
     m_workers[best_id]->push_job(j);
 }
 
-<<<<<<< HEAD
-void job_dispatcher::async(std::thread::id id, std::shared_ptr<job> j) {
-    // Must not be called from a worker thread.
-    EDYN_ASSERT(!m_workers.count(id));
-
-    worker *w;
-    {
-        std::lock_guard<std::mutex> lock(m_external_workers_mutex);
-        EDYN_ASSERT(m_external_workers.count(id));    
-        w = m_external_workers[id].get();
-    }
-    w->push_job(j);
-}
-
-void job_dispatcher::assure_current_worker() {
-    auto id = std::this_thread::get_id();
-    // Must not be called from a worker thread.
-    EDYN_ASSERT(!m_workers.count(id));
-
-    std::lock_guard<std::mutex> lock(m_external_workers_mutex);
-
-    if (!m_external_workers.count(id)) {
-        m_external_workers[id] = std::make_unique<worker>();
-    }
-}
-
-void job_dispatcher::once_current_worker() {
-=======
 void job_dispatcher::async_after(double delta_time, const job &j) {
     m_scheduler.schedule_after(j, delta_time);
 }
@@ -126,20 +98,10 @@
 }
 
 void job_dispatcher::assure_current_queue() {
->>>>>>> 94f60c86
     auto id = std::this_thread::get_id();
     // Must not be called from a worker thread.
     EDYN_ASSERT(!m_workers.count(id));
 
-<<<<<<< HEAD
-    worker *w;
-    {
-        std::lock_guard<std::mutex> lock(m_external_workers_mutex);
-        EDYN_ASSERT(m_external_workers.count(id));
-        w = m_external_workers[id].get();
-    }
-    w->once();
-=======
     auto lock = std::lock_guard(m_queues_mutex);
     m_queues_map[id] = &m_queue;
 }
@@ -149,7 +111,6 @@
     while (m_queue.try_pop(j)) {
         j();
     }
->>>>>>> 94f60c86
 }
 
 size_t job_dispatcher::num_workers() const {
