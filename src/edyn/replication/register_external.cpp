#include "edyn/replication/register_external.hpp"
#include "edyn/comp/child_list.hpp"
#include "edyn/comp/graph_node.hpp"
#include "edyn/context/registry_operation_context.hpp"
#include "edyn/networking/context/client_network_context.hpp"

namespace edyn {

void remove_external_components(entt::registry &registry) {
    auto &settings = registry.ctx().at<edyn::settings>();
    settings.clear_actions_func = nullptr;

    auto &reg_op_ctx = registry.ctx().at<registry_operation_context>();
    reg_op_ctx.make_reg_op_builder = &make_reg_op_builder_default;
    reg_op_ctx.make_reg_op_observer = &make_reg_op_observer_default;

    if (auto *stepper = registry.ctx().find<stepper_async>()) {
        stepper->settings_changed();
        stepper->reg_op_ctx_changed();
    }

    if (auto *ctx = registry.ctx().find<client_network_context>()) {
        ctx->extrapolator->set_settings(settings);
        ctx->extrapolator->set_registry_operation_context(reg_op_ctx);
    }
}

void tag_external_entity(entt::registry &registry, entt::entity entity, bool procedural) {
    if (procedural) {
        registry.emplace<procedural_tag>(entity);
    }

    registry.emplace<external_tag>(entity);
    auto non_connecting = !procedural;
    auto node_index = registry.ctx().at<entity_graph>().insert_node(entity, non_connecting);
    registry.emplace<graph_node>(entity, node_index);
<<<<<<< HEAD
=======

    if (procedural) {
        registry.emplace<island_resident>(entity);
    } else {
        registry.emplace<multi_island_resident>(entity);
    }
>>>>>>> 44011a55
}

void add_child(entt::registry &registry, entt::entity parent, entt::entity child) {
    EDYN_ASSERT(registry.all_of<graph_node>(parent));
    auto &par = registry.get_or_emplace<parent_comp>(parent);
    registry.emplace<child_list>(child, parent, par.child);
    par.child = child;
}

void remove_child(entt::registry &registry, entt::entity parent, entt::entity child) {
    auto &par = registry.get<parent_comp>(parent);
    auto child_view = registry.view<child_list>();
    auto next_child = child_view.get<child_list>(child).next;

    if (par.child == child) {
        par.child = next_child;
    } else {
        auto curr = par.child;
        while (curr != entt::null) {
            auto [curr_child] = child_view.get(curr);

            if (curr_child.next == child) {
                curr_child.next = next_child;
                break;
            }

            curr = curr_child.next;
        }
    }
}

}<|MERGE_RESOLUTION|>--- conflicted
+++ resolved
@@ -34,15 +34,12 @@
     auto non_connecting = !procedural;
     auto node_index = registry.ctx().at<entity_graph>().insert_node(entity, non_connecting);
     registry.emplace<graph_node>(entity, node_index);
-<<<<<<< HEAD
-=======
 
     if (procedural) {
         registry.emplace<island_resident>(entity);
     } else {
         registry.emplace<multi_island_resident>(entity);
     }
->>>>>>> 44011a55
 }
 
 void add_child(entt::registry &registry, entt::entity parent, entt::entity child) {
