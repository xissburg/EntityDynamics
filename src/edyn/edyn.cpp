#include "edyn/edyn.hpp"
#include "edyn/collision/broadphase.hpp"
#include "edyn/collision/contact_event_emitter.hpp"
#include "edyn/collision/contact_manifold.hpp"
#include "edyn/collision/narrowphase.hpp"
#include "edyn/config/execution_mode.hpp"
#include "edyn/constraints/constraint.hpp"
#include "edyn/context/settings.hpp"
#include "edyn/networking/comp/entity_owner.hpp"
#include "edyn/simulation/stepper_async.hpp"
#include "edyn/simulation/stepper_sequential.hpp"
#include "edyn/sys/update_presentation.hpp"
#include "edyn/dynamics/material_mixing.hpp"
#include <entt/meta/factory.hpp>
#include <entt/core/hashed_string.hpp>

namespace edyn {

static void init_meta() {
    using namespace entt::literals;

    entt::meta<contact_manifold>().type()
        .data<&contact_manifold::body, entt::as_ref_t>("body"_hs);

    entt::meta<collision_exclusion>().type()
        .data<&collision_exclusion::entity, entt::as_ref_t>("entity"_hs);

    std::apply([&](auto ... c) {
        (entt::meta<decltype(c)>().type().template data<&decltype(c)::body, entt::as_ref_t>("body"_hs), ...);
    }, constraints_tuple);

    entt::meta<entity_owner>().type()
        .data<&entity_owner::client_entity, entt::as_ref_t>("client_entity"_hs);
}

void attach(entt::registry &registry, const init_config &config) {
    init_meta();

    auto &dispatcher = job_dispatcher::global();
    auto num_workers = config.execution_mode == execution_mode::sequential ? 1 : config.num_worker_threads;

    if (!dispatcher.running()) {
        if (num_workers == 0) {
            dispatcher.start();
        } else {
            dispatcher.start(num_workers);
        }

        dispatcher.assure_current_queue();
    }

    auto &settings = registry.ctx().emplace<edyn::settings>();
    settings.execution_mode = config.execution_mode;

    registry.ctx().emplace<entity_graph>();
    registry.ctx().emplace<material_mix_table>();
    registry.ctx().emplace<contact_manifold_map>(registry);
    registry.ctx().emplace<contact_event_emitter>(registry);

    switch (config.execution_mode) {
    case execution_mode::sequential:
    case execution_mode::sequential_multithreaded:
        registry.ctx().emplace<broadphase>(registry);
        registry.ctx().emplace<narrowphase>(registry);
        registry.ctx().emplace<stepper_sequential>(registry, config.execution_mode == execution_mode::sequential_multithreaded);
        init_constraints(registry);
        break;
    case execution_mode::asynchronous:
        registry.ctx().emplace<stepper_async>(registry);
        break;
    }
}

void detach(entt::registry &registry) {
    registry.ctx().erase<settings>();
    registry.ctx().erase<entity_graph>();
    registry.ctx().erase<material_mix_table>();
    registry.ctx().erase<contact_manifold_map>();
    registry.ctx().erase<broadphase>();
    registry.ctx().erase<narrowphase>();
    registry.ctx().erase<stepper_async>();
    registry.ctx().erase<stepper_sequential>();

    job_dispatcher::global().stop();
}

scalar get_fixed_dt(const entt::registry &registry) {
    return registry.ctx().at<settings>().fixed_dt;
}

void set_fixed_dt(entt::registry &registry, scalar dt) {
    registry.ctx().at<settings>().fixed_dt = dt;

    if (auto *stepper = registry.ctx().find<stepper_async>()) {
        stepper->settings_changed();
    }
}

bool is_paused(const entt::registry &registry) {
    return registry.ctx().at<settings>().paused;
}

void set_paused(entt::registry &registry, bool paused) {
    registry.ctx().at<settings>().paused = paused;

    if (auto *stepper = registry.ctx().find<stepper_async>()) {
        stepper->set_paused(paused);
    } else {
        registry.ctx().at<stepper_sequential>().set_paused(paused);
    }
}

void update(entt::registry &registry) {
    // Run jobs scheduled in physics thread.
    job_dispatcher::global().once_current_queue();

    if (registry.ctx().contains<stepper_async>()) {
        registry.ctx().at<stepper_async>().update();
    } else if (registry.ctx().contains<stepper_sequential>()) {
        registry.ctx().at<stepper_sequential>().update();
    }

    if (is_paused(registry)) {
        snap_presentation(registry);
    } else {
        auto time = performance_time();
        update_presentation(registry, time);
    }

    // Clear actions after they've been pushed to island workers.
    auto &settings = registry.ctx().at<edyn::settings>();
    if (settings.clear_actions_func) {
        (*settings.clear_actions_func)(registry);
    }
}

void step_simulation(entt::registry &registry) {
    EDYN_ASSERT(is_paused(registry));

    if (auto *stepper = registry.ctx().find<stepper_async>()) {
        stepper->step_simulation();
    } else {
        registry.ctx().at<stepper_sequential>().step_simulation();
    }
}

<<<<<<< HEAD
void remove_external_components(entt::registry &registry) {
    auto &settings = registry.ctx().at<edyn::settings>();
    settings.make_reg_op_builder = &make_reg_op_builder_default;
    settings.index_source.reset(new component_index_source_impl(shared_components_t{}));
    settings.clear_actions_func = nullptr;

    if (auto *stepper = registry.ctx().find<stepper_async>()) {
        stepper->settings_changed();
    }
}

void set_external_system_init(entt::registry &registry, external_system_func_t func) {
    registry.ctx().at<settings>().external_system_init = func;

    if (auto *stepper = registry.ctx().find<stepper_async>()) {
        stepper->settings_changed();
    }
}

void set_external_system_pre_step(entt::registry &registry, external_system_func_t func) {
    registry.ctx().at<settings>().external_system_pre_step = func;

    if (auto *stepper = registry.ctx().find<stepper_async>()) {
        stepper->settings_changed();
    }
}

void set_external_system_post_step(entt::registry &registry, external_system_func_t func) {
    registry.ctx().at<settings>().external_system_post_step = func;

    if (auto *stepper = registry.ctx().find<stepper_async>()) {
        stepper->settings_changed();
    }
}

void set_external_system_functions(entt::registry &registry,
                                   external_system_func_t init_func,
                                   external_system_func_t pre_step_func,
                                   external_system_func_t post_step_func) {
    auto &settings = registry.ctx().at<edyn::settings>();
    settings.external_system_init = init_func;
    settings.external_system_pre_step = pre_step_func;
    settings.external_system_post_step = post_step_func;

    if (auto *stepper = registry.ctx().find<stepper_async>()) {
        stepper->settings_changed();
    }
}

void remove_external_systems(entt::registry &registry) {
    auto &settings = registry.ctx().at<edyn::settings>();
    settings.external_system_init = nullptr;
    settings.external_system_pre_step = nullptr;
    settings.external_system_post_step = nullptr;

    if (auto *stepper = registry.ctx().find<stepper_async>()) {
        stepper->settings_changed();
    }
}

void tag_external_entity(entt::registry &registry, entt::entity entity, bool procedural) {
    if (procedural) {
        registry.emplace<edyn::procedural_tag>(entity);
    }

    registry.emplace<edyn::external_tag>(entity);
    auto non_connecting = !procedural;
    auto node_index = registry.ctx().at<edyn::entity_graph>().insert_node(entity, non_connecting);
    registry.emplace<edyn::graph_node>(entity, node_index);
}

=======
>>>>>>> 3059f939
void set_should_collide(entt::registry &registry, should_collide_func_t func) {
    registry.ctx().at<settings>().should_collide_func = func;

    if (auto *stepper = registry.ctx().find<stepper_async>()) {
        stepper->settings_changed();
    }
}

bool manifold_exists(entt::registry &registry, entt::entity first, entt::entity second) {
    return manifold_exists(registry, entity_pair{first, second});
}

bool manifold_exists(entt::registry &registry, entity_pair entities) {
    auto &manifold_map = registry.ctx().at<contact_manifold_map>();
    return manifold_map.contains(entities);
}

entt::entity get_manifold_entity(const entt::registry &registry, entt::entity first, entt::entity second) {
    return get_manifold_entity(registry, entity_pair{first, second});
}

entt::entity get_manifold_entity(const entt::registry &registry, entity_pair entities) {
    auto &manifold_map = registry.ctx().at<contact_manifold_map>();
    return manifold_map.get(entities);
}

entt::sink<entt::sigh<void(entt::entity)>> on_contact_started(entt::registry &registry) {
    return registry.ctx().at<contact_event_emitter>().contact_started_sink();
}

entt::sink<entt::sigh<void(entt::entity)>> on_contact_ended(entt::registry &registry) {
    return registry.ctx().at<contact_event_emitter>().contact_ended_sink();
}

entt::sink<entt::sigh<void(entt::entity, contact_manifold::contact_id_type)>> on_contact_point_created(entt::registry &registry) {
    return registry.ctx().at<contact_event_emitter>().contact_point_created_sink();
}

entt::sink<entt::sigh<void(entt::entity, contact_manifold::contact_id_type)>> on_contact_point_destroyed(entt::registry &registry) {
    return registry.ctx().at<contact_event_emitter>().contact_point_destroyed_sink();
}

vector3 get_gravity(const entt::registry &registry) {
    return registry.ctx().at<settings>().gravity;
}

void set_gravity(entt::registry &registry, vector3 gravity) {
    registry.ctx().at<settings>().gravity = gravity;

    auto view = registry.view<edyn::gravity, procedural_tag, rigidbody_tag>();

    for (auto entity : view) {
        view.get<edyn::gravity>(entity) = gravity;
        refresh<edyn::gravity>(registry, entity);
    }
}

unsigned get_solver_velocity_iterations(const entt::registry &registry) {
    return registry.ctx().at<settings>().num_solver_velocity_iterations;
}

void set_solver_velocity_iterations(entt::registry &registry, unsigned iterations) {
    auto &settings = registry.ctx().at<edyn::settings>();
    settings.num_solver_velocity_iterations = iterations;

    if (auto *stepper = registry.ctx().find<stepper_async>()) {
        stepper->settings_changed();
    }
}

unsigned get_solver_position_iterations(const entt::registry &registry) {
    return registry.ctx().at<settings>().num_solver_position_iterations;
}

void set_solver_position_iterations(entt::registry &registry, unsigned iterations) {
    auto &settings = registry.ctx().at<edyn::settings>();
    settings.num_solver_position_iterations = iterations;

    if (auto *stepper = registry.ctx().find<stepper_async>()) {
        stepper->settings_changed();
    }
}

unsigned get_solver_restitution_iterations(const entt::registry &registry) {
    return registry.ctx().at<settings>().num_restitution_iterations;
}

void set_solver_restitution_iterations(entt::registry &registry, unsigned iterations) {
    auto &settings = registry.ctx().at<edyn::settings>();
    settings.num_restitution_iterations = iterations;

    if (auto *stepper = registry.ctx().find<stepper_async>()) {
        stepper->settings_changed();
    }
}

unsigned get_solver_individual_restitution_iterations(const entt::registry &registry) {
    return registry.ctx().at<settings>().num_individual_restitution_iterations;
}

void set_solver_individual_restitution_iterations(entt::registry &registry, unsigned iterations) {
    auto &settings = registry.ctx().at<edyn::settings>();
    settings.num_individual_restitution_iterations = iterations;

    if (auto *stepper = registry.ctx().find<stepper_async>()) {
        stepper->settings_changed();
    }
}

void insert_material_mixing(entt::registry &registry, material::id_type material_id0,
                            material::id_type material_id1, const material_base &material) {
    auto &material_table = registry.ctx().at<material_mix_table>();
    material_table.insert({material_id0, material_id1}, material);

    if (auto *stepper = registry.ctx().find<stepper_async>()) {
        stepper->material_table_changed();
    }
}

execution_mode get_execution_mode(const entt::registry &registry) {
    auto &settings = registry.ctx().at<edyn::settings>();
    return settings.execution_mode;
}

}<|MERGE_RESOLUTION|>--- conflicted
+++ resolved
@@ -144,80 +144,6 @@
     }
 }
 
-<<<<<<< HEAD
-void remove_external_components(entt::registry &registry) {
-    auto &settings = registry.ctx().at<edyn::settings>();
-    settings.make_reg_op_builder = &make_reg_op_builder_default;
-    settings.index_source.reset(new component_index_source_impl(shared_components_t{}));
-    settings.clear_actions_func = nullptr;
-
-    if (auto *stepper = registry.ctx().find<stepper_async>()) {
-        stepper->settings_changed();
-    }
-}
-
-void set_external_system_init(entt::registry &registry, external_system_func_t func) {
-    registry.ctx().at<settings>().external_system_init = func;
-
-    if (auto *stepper = registry.ctx().find<stepper_async>()) {
-        stepper->settings_changed();
-    }
-}
-
-void set_external_system_pre_step(entt::registry &registry, external_system_func_t func) {
-    registry.ctx().at<settings>().external_system_pre_step = func;
-
-    if (auto *stepper = registry.ctx().find<stepper_async>()) {
-        stepper->settings_changed();
-    }
-}
-
-void set_external_system_post_step(entt::registry &registry, external_system_func_t func) {
-    registry.ctx().at<settings>().external_system_post_step = func;
-
-    if (auto *stepper = registry.ctx().find<stepper_async>()) {
-        stepper->settings_changed();
-    }
-}
-
-void set_external_system_functions(entt::registry &registry,
-                                   external_system_func_t init_func,
-                                   external_system_func_t pre_step_func,
-                                   external_system_func_t post_step_func) {
-    auto &settings = registry.ctx().at<edyn::settings>();
-    settings.external_system_init = init_func;
-    settings.external_system_pre_step = pre_step_func;
-    settings.external_system_post_step = post_step_func;
-
-    if (auto *stepper = registry.ctx().find<stepper_async>()) {
-        stepper->settings_changed();
-    }
-}
-
-void remove_external_systems(entt::registry &registry) {
-    auto &settings = registry.ctx().at<edyn::settings>();
-    settings.external_system_init = nullptr;
-    settings.external_system_pre_step = nullptr;
-    settings.external_system_post_step = nullptr;
-
-    if (auto *stepper = registry.ctx().find<stepper_async>()) {
-        stepper->settings_changed();
-    }
-}
-
-void tag_external_entity(entt::registry &registry, entt::entity entity, bool procedural) {
-    if (procedural) {
-        registry.emplace<edyn::procedural_tag>(entity);
-    }
-
-    registry.emplace<edyn::external_tag>(entity);
-    auto non_connecting = !procedural;
-    auto node_index = registry.ctx().at<edyn::entity_graph>().insert_node(entity, non_connecting);
-    registry.emplace<edyn::graph_node>(entity, node_index);
-}
-
-=======
->>>>>>> 3059f939
 void set_should_collide(entt::registry &registry, should_collide_func_t func) {
     registry.ctx().at<settings>().should_collide_func = func;
 
