--- conflicted
+++ resolved
@@ -69,24 +69,7 @@
     make_constraint(contact_entity, registry, std::move(contact), cp.body[0], cp.body[1], &manifold_entity);
 }
 
-<<<<<<< HEAD
 template<typename ContactPointViewType> static 
-=======
-static
-void contact_point_changed(entt::entity entity, entt::registry &registry, 
-                           contact_point &cp) {
-    auto &con = registry.get<constraint>(entity);
-    // One of the existing contacts has been replaced. Update its rows.
-    // Zero out warm-starting impulses.
-    for (size_t i = 0; i < con.num_rows(); ++i) {
-        auto &data = registry.get<con_row_iter_data>(con.row[i]);
-        data.impulse = 0;
-    }
-}
-
-template<typename ContactPointViewType>
-static 
->>>>>>> a5f86b53
 size_t find_nearest_contact(const contact_manifold &manifold, 
                             const collision_result::collision_point &coll_pt,
                             const ContactPointViewType &cp_view) {
@@ -156,7 +139,7 @@
 }
 
 using contact_point_view_t = entt::basic_view<entt::entity, entt::exclude_t<>, contact_point, constraint>; 
-using constraint_row_view_t = entt::basic_view<entt::entity, entt::exclude_t<>, constraint_row>; 
+using constraint_row_view_t = entt::basic_view<entt::entity, entt::exclude_t<>, con_row_iter_data>; 
 
 template<typename Function> static
 void process_collision(entt::entity manifold_entity, contact_manifold &manifold, 
@@ -280,7 +263,7 @@
 
 void process_result(entt::registry &registry, entt::entity manifold_entity, contact_manifold &manifold, collision_result &result, const transform_view_t &tr_view) {
     auto cp_view = registry.view<contact_point, constraint>();
-    auto cr_view = registry.view<constraint_row>();
+    auto cr_view = registry.view<con_row_iter_data>();
     process_collision(manifold_entity, manifold, result, cp_view, cr_view,
                       [&] (const collision_result::collision_point &rp) {
         create_contact_point(registry, manifold_entity, manifold, rp);
@@ -318,7 +301,7 @@
     auto body_view = m_registry->view<AABB, shape, position, orientation>();
     auto result_view = m_registry->view<collision_result>();
     auto cp_view = m_registry->view<contact_point, constraint>();
-    auto cr_view = m_registry->view<constraint_row>();
+    auto cr_view = m_registry->view<con_row_iter_data>();
     m_cp_construction_results = std::make_unique<result_collector<contact_point_construction_info, 16>>();
     m_cp_destruction_results = std::make_unique<result_collector<contact_point_destruction_info, 16>>();
     auto &dispatcher = job_dispatcher::global();
