--- conflicted
+++ resolved
@@ -39,12 +39,8 @@
         auto pivotA = rotate(conjugate(ornA), p - normal * shA.radius - posA);
         auto pivotB = rotate(conjugate(ornB), normal * shB.radius);
         auto distance = l - shA.radius - shB.radius;
-<<<<<<< HEAD
-        result.add_point({pivotA, pivotB, normalB, distance});
+        result.add_point({pivotA, pivotB, normal, distance});
         return;
-=======
-        result.add_point({pivotA, pivotB, normal, distance});
->>>>>>> 11592365
     }
 
     const auto dpos = t < 0.5 ? p0 : p1;
