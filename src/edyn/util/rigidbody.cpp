--- conflicted
+++ resolved
@@ -79,20 +79,8 @@
         registry.emplace<edyn::gravity>(entity, gravity);
     }
 
-<<<<<<< HEAD
-    if (!def.sensor) {
-        registry.emplace<material>(entity, def.restitution, def.friction,
-                                  def.stiffness, def.damping);
-
-        if (def.is_tire) {
-            registry.emplace<tire_material>(entity, def.lon_tread_stiffness, def.lat_tread_stiffness,
-                                            def.speed_sensitivity, def.load_sensitivity);
-            registry.emplace<tire_state>(entity);
-        }
-=======
     if (def.material) {
         registry.emplace<material>(entity, *def.material);
->>>>>>> 79f9002c
     }
 
     if (def.presentation && def.kind == rigidbody_kind::rb_dynamic) {
