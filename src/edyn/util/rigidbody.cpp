#include <entt/entity/registry.hpp>
#include "edyn/comp/center_of_mass.hpp"
#include "edyn/comp/dirty.hpp"
#include "edyn/math/matrix3x3.hpp"
#include "edyn/math/vector3.hpp"
#include "edyn/util/rigidbody.hpp"
#include "edyn/comp/tag.hpp"
#include "edyn/comp/aabb.hpp"
#include "edyn/comp/position.hpp"
#include "edyn/comp/orientation.hpp"
#include "edyn/comp/linvel.hpp"
#include "edyn/comp/angvel.hpp"
#include "edyn/comp/spin.hpp"
#include "edyn/comp/gravity.hpp"
#include "edyn/comp/mass.hpp"
#include "edyn/comp/inertia.hpp"
#include "edyn/comp/material.hpp"
#include "edyn/comp/tire_material.hpp"
#include "edyn/comp/present_position.hpp"
#include "edyn/comp/present_orientation.hpp"
#include "edyn/comp/collision_filter.hpp"
#include "edyn/comp/tire_state.hpp"
#include "edyn/comp/continuous.hpp"
#include "edyn/comp/graph_node.hpp"
#include "edyn/util/moment_of_inertia.hpp"
#include "edyn/util/aabb_util.hpp"
#include "edyn/util/tuple_util.hpp"
#include "edyn/parallel/island_coordinator.hpp"
#include "edyn/edyn.hpp"

namespace edyn {

void rigidbody_def::update_inertia() {
    inertia = moment_of_inertia(*shape, mass);

    if (center_of_mass) {
        // Use parallel-axis theorem to calculate moment of inertia along
        // axes away from the center of mass.
        auto d = skew_matrix(*center_of_mass);
        inertia += transpose(d) * d * mass;
    }
}

void make_rigidbody(entt::entity entity, entt::registry &registry, const rigidbody_def &def) {
    registry.emplace<position>(entity, def.position);
    registry.emplace<orientation>(entity, def.orientation);

    if (def.kind == rigidbody_kind::rb_dynamic) {
        EDYN_ASSERT(def.mass > EDYN_EPSILON && def.mass < large_scalar);
        registry.emplace<mass>(entity, def.mass);
        registry.emplace<mass_inv>(entity, scalar(1) / def.mass);
        registry.emplace<inertia>(entity, def.inertia);

        auto I_inv = inverse_matrix_symmetric(def.inertia);
        registry.emplace<inertia_inv>(entity, I_inv);
        registry.emplace<inertia_world_inv>(entity, I_inv);
    } else {
        registry.emplace<mass>(entity, EDYN_SCALAR_MAX);
        registry.emplace<mass_inv>(entity, scalar(0));
        registry.emplace<inertia>(entity, matrix3x3_zero);
        registry.emplace<inertia_inv>(entity, matrix3x3_zero);
        registry.emplace<inertia_world_inv>(entity, matrix3x3_zero);
    }

    if (def.kind == rigidbody_kind::rb_static) {
        registry.emplace<linvel>(entity, vector3_zero);
        registry.emplace<angvel>(entity, vector3_zero);
    } else {
        registry.emplace<linvel>(entity, def.linvel);
        registry.emplace<angvel>(entity, def.angvel);
    }

<<<<<<< HEAD
    auto gravity = def.gravity ? *def.gravity : get_gravity(registry);
=======
    if (def.center_of_mass) {
        apply_center_of_mass(registry, entity, *def.center_of_mass);
    }

    auto gravity = def.gravity ? *def.gravity : registry.ctx<settings>().gravity;
>>>>>>> 8865251d

    if (gravity != vector3_zero && def.kind == rigidbody_kind::rb_dynamic) {
        registry.emplace<edyn::gravity>(entity, gravity);
    }

    if (!def.sensor) {
        registry.emplace<material>(entity, def.restitution, def.friction,
                                  def.stiffness, def.damping);

        if (def.is_tire) {
            registry.emplace<tire_material>(entity, def.lon_tread_stiffness, def.lat_tread_stiffness,
                                            def.speed_sensitivity, def.load_sensitivity);
            registry.emplace<tire_state>(entity);
        }
    }

    if (def.presentation && def.kind == rigidbody_kind::rb_dynamic) {
        registry.emplace<present_position>(entity, def.position);
        registry.emplace<present_orientation>(entity, def.orientation);

        if (def.spin_enabled) {
            registry.emplace<present_spin_angle>(entity, def.spin_angle);
        }
    }

    if (auto opt = def.shape) {
        std::visit([&] (auto &&shape) {
            using ShapeType = std::decay_t<decltype(shape)>;

            // Ensure shape is valid for this type of rigid body.
            if (def.kind != rigidbody_kind::rb_static) {
                EDYN_ASSERT((!has_type<ShapeType, std::decay_t<decltype(static_shapes_tuple)>>::value));
            }

            registry.emplace<ShapeType>(entity, shape);
            registry.emplace<shape_index>(entity, get_shape_index<ShapeType>());
            auto aabb = shape_aabb(shape, def.position, def.orientation);
            registry.emplace<AABB>(entity, aabb);
        }, *def.shape);

        auto &filter = registry.emplace<collision_filter>(entity);
        filter.group = def.collision_group;
        filter.mask = def.collision_mask;
    }

    if (def.continuous_contacts) {
        registry.emplace<continuous_contacts_tag>(entity);
    }

    switch (def.kind) {
    case rigidbody_kind::rb_dynamic:
        registry.emplace<dynamic_tag>(entity);
        registry.emplace<procedural_tag>(entity);
        break;
    case rigidbody_kind::rb_kinematic:
        registry.emplace<kinematic_tag>(entity);
        break;
    case rigidbody_kind::rb_static:
        registry.emplace<static_tag>(entity);
        break;
    }

    if (def.kind == rigidbody_kind::rb_dynamic) {
        // Instruct island worker to continuously send position, orientation and
        // velocity updates back to coordinator. The velocity is needed for calculation
        // of the present position and orientation in `update_presentation`.
        // TODO: synchronized merges would eliminate the need to share these
        // components continuously.
        registry.emplace<continuous>(entity).insert<position, orientation, linvel, angvel>();
    }

    if (def.spin_enabled && def.kind == rigidbody_kind::rb_dynamic) {
        registry.emplace<spin_angle>(entity, def.spin_angle);
        registry.emplace<spin>(entity, def.spin);
        registry.get_or_emplace<continuous>(entity).insert<spin_angle, spin>();
    }

    auto non_connecting = def.kind != rigidbody_kind::rb_dynamic;
    auto node_index = registry.ctx<entity_graph>().insert_node(entity, non_connecting);
    registry.emplace<graph_node>(entity, node_index);

    // Always do this last to signal the completion of the construction of this
    // rigid body.
    registry.emplace<rigidbody_tag>(entity);
}

entt::entity make_rigidbody(entt::registry &registry, const rigidbody_def &def) {
    auto ent = registry.create();
    make_rigidbody(ent, registry, def);
    return ent;
}

std::vector<entt::entity> batch_rigidbodies(entt::registry &registry, const std::vector<rigidbody_def> &defs) {
    std::vector<entt::entity> entities;
    entities.reserve(defs.size());

    for (auto &def : defs) {
        entities.push_back(make_rigidbody(registry, def));
    }

    auto &coordinator = registry.ctx<island_coordinator>();
    coordinator.create_island(entities);
    return entities;
}

void rigidbody_apply_impulse(entt::registry &registry, entt::entity entity,
                             const vector3 &impulse, const vector3 &rel_location) {
    auto &m_inv = registry.get<mass_inv>(entity);
    auto &i_inv = registry.get<inertia_world_inv>(entity);
    registry.get<linvel>(entity) += impulse * m_inv;
    registry.get<angvel>(entity) += i_inv * cross(rel_location, impulse);
}

void update_kinematic_position(entt::registry &registry, entt::entity entity, const vector3 &pos, scalar dt) {
    EDYN_ASSERT(registry.has<kinematic_tag>(entity));
    auto &curpos = registry.get<position>(entity);
    auto &vel = registry.get<linvel>(entity);
    vel = (pos - curpos) / dt;
    curpos = pos;
}

void update_kinematic_orientation(entt::registry &registry, entt::entity entity, const quaternion &orn, scalar dt) {
    EDYN_ASSERT(registry.has<kinematic_tag>(entity));
    auto &curorn = registry.get<orientation>(entity);
    auto q = normalize(conjugate(curorn) * orn);
    auto &vel = registry.get<angvel>(entity);
    vel = (quaternion_axis(q) * quaternion_angle(q)) / dt;
    curorn = orn;
}

void clear_kinematic_velocities(entt::registry &registry) {
    auto view = registry.view<kinematic_tag, linvel, angvel>();
    view.each([] (linvel &v, angvel &w) {
        v = vector3_zero;
        w = vector3_zero;
    });

    registry.view<kinematic_tag, spin>().each([] ([[maybe_unused]] auto, spin &s) {
        s.s = 0;
    });
}

bool validate_rigidbody(entt::entity entity, entt::registry &registry) {
    return registry.has<position, orientation, linvel, angvel>(entity);
}

void set_rigidbody_mass(entt::registry &registry, entt::entity entity, scalar mass) {
    EDYN_ASSERT(mass > EDYN_EPSILON && mass < large_scalar);
    EDYN_ASSERT(registry.has<dynamic_tag>(entity));
    EDYN_ASSERT(registry.has<rigidbody_tag>(entity));
    registry.replace<edyn::mass>(entity, mass);
    registry.replace<edyn::mass_inv>(entity, scalar(1.0) / mass);
    refresh<edyn::mass, edyn::mass_inv>(registry, entity);
}

void set_rigidbody_inertia(entt::registry &registry, entt::entity entity, const matrix3x3 &inertia) {
    EDYN_ASSERT(registry.has<dynamic_tag>(entity));
    EDYN_ASSERT(registry.has<rigidbody_tag>(entity));
    auto I_inv = inverse_matrix_symmetric(inertia);
    registry.replace<edyn::inertia>(entity, inertia);
    registry.replace<edyn::inertia_inv>(entity, I_inv);
    refresh<edyn::inertia, edyn::inertia_inv>(registry, entity);
}

void set_rigidbody_friction(entt::registry &registry, entt::entity entity, scalar friction) {
    EDYN_ASSERT(registry.has<rigidbody_tag>(entity));

    auto material_view = registry.view<material>();
    auto manifold_view = registry.view<contact_manifold>();
    auto cp_view = registry.view<contact_point>();

    material_view.get(entity).friction = friction;
    refresh<material>(registry, entity);

    auto &graph = registry.ctx<entity_graph>();
    auto &node = registry.get<graph_node>(entity);

    graph.visit_edges(node.node_index, [&] (auto edge_entity) {
        if (!manifold_view.contains(edge_entity)) {
            return;
        }

        auto &manifold = manifold_view.get(edge_entity);

        auto other_entity = manifold.body[0] == entity ? manifold.body[1] : manifold.body[0];
        auto &other_material = material_view.get(other_entity);
        auto num_points = manifold.num_points();

        for (size_t i = 0; i < num_points; ++i) {
            auto &cp = cp_view.get(manifold.point[i]);
            cp.friction = friction * other_material.friction;
            refresh<contact_point>(registry, manifold.point[i]);
        }
    });
}

void set_center_of_mass(entt::registry &registry, entt::entity entity, const vector3 &com) {
    auto &coordinator = registry.ctx<island_coordinator>();
    coordinator.set_center_of_mass(entity, com);
}

void apply_center_of_mass(entt::registry &registry, entt::entity entity, const vector3 &com) {
    auto body_view = registry.view<position, orientation, linvel, angvel>();
    auto com_view = registry.view<center_of_mass>();

    auto [pos, orn, linvel, angvel] = body_view.get<position, orientation, edyn::linvel, edyn::angvel>(entity);
    auto com_old = vector3_zero;
    auto has_com = com_view.contains(entity);

    if (has_com) {
        com_old = com_view.get(entity);
    }

    // Position and linear velocity must change when center of mass shifts,
    // since they're stored with respect to the center of mass.
    auto origin = to_world_space(-com_old, pos, orn);
    auto com_world = to_world_space(com, origin, orn);
    linvel += cross(angvel, com_world - pos);
    pos = com_world;

    auto &dirty = registry.get_or_emplace<edyn::dirty>(entity);

    if (com != vector3_zero) {
        if (has_com) {
            registry.replace<center_of_mass>(entity, com);
            dirty.updated<center_of_mass>();
        } else {
            registry.emplace<center_of_mass>(entity, com);
            dirty.created<center_of_mass>();
        }
    } else if (has_com) {
        registry.remove<center_of_mass>(entity);
        dirty.destroyed<center_of_mass>();
    }
}

vector3 get_rigidbody_origin(const entt::registry &registry, entt::entity entity) {
    if (!registry.has<center_of_mass>(entity)) {
        return registry.get<position>(entity);
    }

    auto [com, pos, orn] = registry.get<center_of_mass, position, orientation>(entity);
    auto origin = to_world_space(-com, pos, orn);
    return origin;
}

vector3 get_rigidbody_present_origin(const entt::registry &registry, entt::entity entity) {
    if (!registry.has<center_of_mass>(entity)) {
        return registry.get<present_position>(entity);
    }

    auto [com, pos, orn] = registry.get<center_of_mass, present_position, present_orientation>(entity);
    auto origin = to_world_space(-com, pos, orn);
    return origin;
}

}<|MERGE_RESOLUTION|>--- conflicted
+++ resolved
@@ -70,15 +70,11 @@
         registry.emplace<angvel>(entity, def.angvel);
     }
 
-<<<<<<< HEAD
-    auto gravity = def.gravity ? *def.gravity : get_gravity(registry);
-=======
     if (def.center_of_mass) {
         apply_center_of_mass(registry, entity, *def.center_of_mass);
     }
 
     auto gravity = def.gravity ? *def.gravity : registry.ctx<settings>().gravity;
->>>>>>> 8865251d
 
     if (gravity != vector3_zero && def.kind == rigidbody_kind::rb_dynamic) {
         registry.emplace<edyn::gravity>(entity, gravity);
