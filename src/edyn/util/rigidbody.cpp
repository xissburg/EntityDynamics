--- conflicted
+++ resolved
@@ -19,23 +19,14 @@
 #include "edyn/comp/present_position.hpp"
 #include "edyn/comp/present_orientation.hpp"
 #include "edyn/comp/collision_filter.hpp"
-<<<<<<< HEAD
 #include "edyn/comp/tire_state.hpp"
-#include "edyn/comp/continuous.hpp"
-=======
->>>>>>> b7e58e27
 #include "edyn/comp/graph_node.hpp"
 #include "edyn/dynamics/moment_of_inertia.hpp"
 #include "edyn/util/aabb_util.hpp"
 #include "edyn/util/tuple_util.hpp"
-<<<<<<< HEAD
-#include "edyn/parallel/island_coordinator.hpp"
-#include "edyn/edyn.hpp"
-=======
 #include "edyn/util/gravity_util.hpp"
 #include "edyn/simulation/stepper_async.hpp"
 #include "edyn/context/settings.hpp"
->>>>>>> b7e58e27
 
 namespace edyn {
 
@@ -163,10 +154,6 @@
     if (def.spin_enabled && def.kind == rigidbody_kind::rb_dynamic) {
         registry.emplace<spin_angle>(entity, def.spin_angle);
         registry.emplace<spin>(entity, def.spin);
-
-        auto &settings = registry.ctx().at<edyn::settings>();
-        registry.get_or_emplace<continuous>(entity).insert(
-            settings.index_source->indices_of<continuous::index_type, spin_angle, spin>());
     }
 
     if (def.networked) {
@@ -307,12 +294,8 @@
             cp.friction = combined_friction;
         });
 
-<<<<<<< HEAD
-        refresh<contact_manifold>(registry, edge_entity);
-=======
         // Force changes to be propagated to simulation worker.
         registry.patch<contact_manifold>(edge_entity);
->>>>>>> b7e58e27
     });
 }
 
