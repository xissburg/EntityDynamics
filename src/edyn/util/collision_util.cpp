#include "edyn/util/collision_util.hpp"
#include "edyn/collision/contact_manifold.hpp"
#include "edyn/comp/material.hpp"
#include "edyn/comp/tire_material.hpp"
#include "edyn/comp/orientation.hpp"
#include "edyn/config/constants.hpp"
#include "edyn/math/quaternion.hpp"
#include "edyn/math/transform.hpp"
#include "edyn/math/vector3.hpp"
#include "edyn/shapes/mesh_shape.hpp"
#include "edyn/util/constraint_util.hpp"
#include "edyn/constraints/contact_constraint.hpp"
#include "edyn/constraints/contact_patch_constraint.hpp"
#include "edyn/collision/collide.hpp"
#include "edyn/comp/tag.hpp"
#include "edyn/comp/origin.hpp"
#include "edyn/math/vector2_3_util.hpp"
#include "edyn/math/math.hpp"
#include "edyn/dynamics/material_mixing.hpp"
#include "edyn/util/triangle_util.hpp"
#include <limits>

namespace edyn {

void update_contact_distances(entt::registry &registry) {
    auto manifold_view = registry.view<contact_manifold>();
    auto tr_view = registry.view<position, orientation>();
    auto origin_view = registry.view<origin>();

    manifold_view.each([&] (contact_manifold &manifold) {
        auto [posA, ornA] = tr_view.get<position, orientation>(manifold.body[0]);
        auto [posB, ornB] = tr_view.get<position, orientation>(manifold.body[1]);
        auto originA = origin_view.contains(manifold.body[0]) ? origin_view.get<origin>(manifold.body[0]) : static_cast<vector3>(posA);
        auto originB = origin_view.contains(manifold.body[1]) ? origin_view.get<origin>(manifold.body[1]) : static_cast<vector3>(posB);

        for (unsigned i = 0; i < manifold.num_points; ++i) {
            auto &cp = manifold.get_point(i);
            auto pivotA_world = to_world_space(cp.pivotA, originA, ornA);
            auto pivotB_world = to_world_space(cp.pivotB, originB, ornB);
            cp.distance = dot(cp.normal, pivotA_world - pivotB_world);
        }
    });
}

static scalar get_trimesh_friction(const triangle_mesh &trimesh,
                                   const vector3 &pivot, collision_feature coll_feature) {
    auto feature = std::get<triangle_feature>(coll_feature.feature);

    switch (feature) {
    case triangle_feature::vertex:
        return trimesh.get_vertex_friction(coll_feature.index);
    case triangle_feature::edge:
        return trimesh.get_edge_friction(coll_feature.index, pivot);
    case triangle_feature::face:
        return trimesh.get_face_friction(coll_feature.index, pivot);
    }

    return {};
}

static scalar get_trimesh_restitution(const triangle_mesh &trimesh,
                                      const vector3 &pivot, collision_feature coll_feature) {
    auto feature = std::get<triangle_feature>(coll_feature.feature);

    switch (feature) {
    case triangle_feature::vertex:
        return trimesh.get_vertex_restitution(coll_feature.index);
    case triangle_feature::edge:
        return trimesh.get_edge_restitution(coll_feature.index, pivot);
    case triangle_feature::face:
        return trimesh.get_face_restitution(coll_feature.index, pivot);
    }

    return {};
}

static scalar get_paged_mesh_friction(const paged_mesh_shape &shape,
                                      const vector3 &pivot, collision_feature coll_feature) {
    auto submesh = shape.trimesh->get_submesh(coll_feature.part);

    if (submesh) {
        return get_trimesh_friction(*submesh, pivot, coll_feature);
    }

    return {};
}

static scalar get_paged_mesh_restitution(const paged_mesh_shape &shape,
                                         const vector3 &pivot, collision_feature coll_feature) {
    auto submesh = shape.trimesh->get_submesh(coll_feature.part);

    if (submesh) {
        return get_trimesh_restitution(*submesh, pivot, coll_feature);
    }

    return {};
}

static bool try_assign_per_vertex_friction(
    std::array<entt::entity, 2> body, contact_point &cp,
    const material_view_t &material_view,
    const mesh_shape_view_t &mesh_shape_view,
    const paged_mesh_shape_view_t &paged_mesh_shape_view) {

    if (mesh_shape_view.contains(body[0])) {
        auto [shapeA] = mesh_shape_view.get(body[0]);
        if (shapeA.trimesh->has_per_vertex_friction()) {
            auto [materialB] = material_view.get(body[1]);
            auto frictionA = get_trimesh_friction(*shapeA.trimesh, cp.pivotA, *cp.featureA);
            cp.friction = material_mix_friction(frictionA, materialB.friction);
            return true;
        }
    } else if (mesh_shape_view.contains(body[1])) {
        auto [shapeB] = mesh_shape_view.get(body[1]);
        if (shapeB.trimesh->has_per_vertex_friction()) {
            auto [materialA] = material_view.get(body[0]);
            auto frictionB = get_trimesh_friction(*shapeB.trimesh, cp.pivotB, *cp.featureB);
            cp.friction = material_mix_friction(materialA.friction, frictionB);
            return true;
        }
    } else if (paged_mesh_shape_view.contains(body[0])) {
        auto [shapeA] = paged_mesh_shape_view.get(body[0]);
        if (shapeA.trimesh->has_per_vertex_friction()) {
            auto [materialB] = material_view.get(body[1]);
            auto frictionA = get_paged_mesh_friction(shapeA, cp.pivotA, *cp.featureA);
            cp.friction = material_mix_friction(frictionA, materialB.friction);
            return true;
        }
    } else if (paged_mesh_shape_view.contains(body[1])) {
        auto [shapeB] = paged_mesh_shape_view.get(body[1]);
        if (shapeB.trimesh->has_per_vertex_friction()) {
            auto [materialA] = material_view.get(body[0]);
            auto frictionB = get_paged_mesh_friction(shapeB, cp.pivotB, *cp.featureB);
            cp.friction = material_mix_friction(materialA.friction, frictionB);
            return true;
        }
    }

    return false;
}

static bool try_assign_per_vertex_restitution(
    std::array<entt::entity, 2> body, contact_point &cp,
    const material_view_t &material_view,
    const mesh_shape_view_t &mesh_shape_view,
    const paged_mesh_shape_view_t &paged_mesh_shape_view) {

    if (mesh_shape_view.contains(body[0])) {
        auto [shapeA] = mesh_shape_view.get(body[0]);
        if (shapeA.trimesh->has_per_vertex_restitution()) {
            auto [materialB] = material_view.get(body[1]);
            auto restitutionA = get_trimesh_restitution(*shapeA.trimesh, cp.pivotA, *cp.featureA);
            cp.restitution = material_mix_restitution(restitutionA, materialB.restitution);
            return true;
        }
    } else if (mesh_shape_view.contains(body[1])) {
        auto [shapeB] = mesh_shape_view.get(body[1]);
        if (shapeB.trimesh->has_per_vertex_restitution()) {
            auto [materialA] = material_view.get(body[0]);
            auto restitutionB = get_trimesh_restitution(*shapeB.trimesh, cp.pivotB, *cp.featureB);
            cp.restitution = material_mix_restitution(materialA.restitution, restitutionB);
            return true;
        }
    } else if (paged_mesh_shape_view.contains(body[0])) {
        auto [shapeA] = paged_mesh_shape_view.get(body[0]);
        if (shapeA.trimesh->has_per_vertex_restitution()) {
            auto [materialB] = material_view.get(body[1]);
            auto restitutionA = get_paged_mesh_restitution(shapeA, cp.pivotA, *cp.featureA);
            cp.restitution = material_mix_restitution(restitutionA, materialB.restitution);
            return true;
        }
    } else if (paged_mesh_shape_view.contains(body[1])) {
        auto [shapeB] = paged_mesh_shape_view.get(body[1]);
        if (shapeB.trimesh->has_per_vertex_restitution()) {
            auto [materialA] = material_view.get(body[0]);
            auto restitutionB = get_paged_mesh_restitution(shapeB, cp.pivotB, *cp.featureB);
            cp.restitution = material_mix_restitution(materialA.restitution, restitutionB);
            return true;
        }
    }

    return false;
}

void merge_point(std::array<entt::entity, 2> body,
                 const collision_result::collision_point &rp, contact_point &cp,
                 const orientation_view_t &orn_view,
                 const material_view_t &material_view,
                 const mesh_shape_view_t &mesh_shape_view,
                 const paged_mesh_shape_view_t &paged_mesh_shape_view) {
    cp.pivotA = rp.pivotA;
    cp.pivotB = rp.pivotB;
    cp.normal = rp.normal;
    cp.distance = rp.distance;
    cp.normal_attachment = rp.normal_attachment;
    cp.featureA = rp.featureA;
    cp.featureB = rp.featureB;

    if (rp.normal_attachment != contact_normal_attachment::none) {
        auto idx = rp.normal_attachment == contact_normal_attachment::normal_on_A ? 0 : 1;
        auto [orn] = orn_view.get(body[idx]);
        cp.local_normal = rotate(conjugate(orn), rp.normal);
    } else {
        cp.local_normal = vector3_zero;
    }

<<<<<<< HEAD
    try_assign_per_vertex_friction(cp, material_view, mesh_shape_view, paged_mesh_shape_view);
    try_assign_per_vertex_restitution(cp, material_view, mesh_shape_view, paged_mesh_shape_view);
}

void create_contact_constraint(entt::registry &registry,
                               entt::entity contact_entity,
                               contact_point &cp) {
    auto material_view = registry.view<material>();
    auto [materialA] = material_view.get(cp.body[0]);
    auto [materialB] = material_view.get(cp.body[1]);

    auto &material_table = registry.ctx<material_mix_table>();
    auto stiffness = large_scalar;
    auto damping = large_scalar;

    if (auto *material = material_table.try_get({materialA.id, materialB.id})) {
        cp.restitution = material->restitution;
        cp.friction = material->friction;
        cp.roll_friction = material->roll_friction;
        cp.spin_friction = material->spin_friction;
        stiffness = material->stiffness;
        damping = material->damping;
    } else {
        auto mesh_shape_view = registry.view<mesh_shape>();
        auto paged_mesh_shape_view = registry.view<paged_mesh_shape>();

        if (!try_assign_per_vertex_friction(cp, material_view, mesh_shape_view, paged_mesh_shape_view)) {
            cp.friction = material_mix_friction(materialA.friction, materialB.friction);
        }

        if (!try_assign_per_vertex_restitution(cp, material_view, mesh_shape_view, paged_mesh_shape_view)) {
            cp.restitution = material_mix_restitution(materialA.restitution, materialB.restitution);
        }

        cp.roll_friction = material_mix_roll_friction(materialA.roll_friction, materialB.roll_friction);
        cp.spin_friction = material_mix_spin_friction(materialA.spin_friction, materialB.spin_friction);

        if (materialA.stiffness < large_scalar || materialB.stiffness < large_scalar) {
            stiffness = material_mix_stiffness(materialA.stiffness, materialB.stiffness);
            damping = material_mix_damping(materialA.damping, materialB.damping);
        }
    }

    auto *tire0 = registry.try_get<tire_material>(cp.body[0]);
    auto *tire1 = registry.try_get<tire_material>(cp.body[1]);
    auto *tire = tire0 ? tire0 : tire1;

    // Contact constraints are never graph edges since they're effectively
    // a child of a manifold and the manifold is the graph edge.
    constexpr auto is_graph_edge = false;

    if (tire) {
        // Contact patch is always a soft contact since it needs deflection
        // to generate friction forces.
        EDYN_ASSERT(stiffness < large_scalar);

        auto &contact = make_constraint<contact_patch_constraint>(contact_entity, registry, cp.body[0], cp.body[1], is_graph_edge);
        contact.m_normal_stiffness = stiffness;
        contact.m_normal_damping = damping;
        contact.m_speed_sensitivity = tire->speed_sensitivity;
        contact.m_load_sensitivity = tire->load_sensitivity;
        contact.m_lat_tread_stiffness = tire->lat_tread_stiffness;
        contact.m_lon_tread_stiffness = tire->lon_tread_stiffness;
        initialize_contact_patch_constraint(registry, contact_entity);
    } else {
        auto &contact = make_constraint<contact_constraint>(contact_entity, registry, cp.body[0], cp.body[1], is_graph_edge);
        contact.stiffness = stiffness;
        contact.damping = damping;
    }
=======
    try_assign_per_vertex_friction(body, cp, material_view, mesh_shape_view, paged_mesh_shape_view);
    try_assign_per_vertex_restitution(body, cp, material_view, mesh_shape_view, paged_mesh_shape_view);
>>>>>>> 9f019593
}

size_t find_nearest_contact(const contact_point &cp,
                            const collision_result &result) {
    auto shortest_dist_sqr = square(contact_caching_threshold);
    auto nearest_idx = result.num_points;

    for (size_t i = 0; i < result.num_points; ++i) {
        auto &coll_pt = result.point[i];
        auto dA = length_sqr(coll_pt.pivotA - cp.pivotA);
        auto dB = length_sqr(coll_pt.pivotB - cp.pivotB);

        if (dA < shortest_dist_sqr) {
            shortest_dist_sqr = dA;
            nearest_idx = i;
        }

        if (dB < shortest_dist_sqr) {
            shortest_dist_sqr = dB;
            nearest_idx = i;
        }
    }

    return nearest_idx;
}

size_t find_nearest_contact_rolling(const collision_result &result, const vector3 &cp_pivot,
                                    const vector3 &origin, const quaternion &orn,
                                    const vector3 &angvel, scalar dt) {
    // Calculate previous orientation by integrating the angular velocity
    // backwards and check if the contact point pivot lies near the same
    // location as the result point in world space.
    auto nearest_idx = result.num_points;
    auto prev_orn = integrate(orn, angvel, -dt);
    auto prev_pivot = to_world_space(cp_pivot, origin, prev_orn);
    auto shortest_dist_sqr = square(contact_caching_threshold);

    for (size_t i = 0; i < result.num_points; ++i) {
        auto &coll_pt = result.point[i];
        auto pivotA = to_world_space(coll_pt.pivotA, origin, orn);
        auto dist_sqr = distance_sqr(pivotA, prev_pivot);

        if (dist_sqr < shortest_dist_sqr) {
            shortest_dist_sqr = dist_sqr;
            nearest_idx = i;
        }
    }

    return nearest_idx;
}

<<<<<<< HEAD
size_t find_nearest_contact_tire(const contact_point &cp,
                                 const collision_result &result) {
    // Assuming A is the tire, calculate distance in the yz-plane, thus ignoring
    // the axial component, which means that points that are aligned along the
    // cylinder axis always get merged together.
    auto shortest_dist = square(contact_caching_threshold);
    auto nearest_idx = result.num_points;

    for (size_t i = 0; i < result.num_points; ++i) {
        auto &coll_pt = result.point[i];
        auto dist = length_sqr(to_vector2_zy(coll_pt.pivotA) - to_vector2_zy(cp.pivotA));

        if (dist < shortest_dist) {
            shortest_dist = dist;
            nearest_idx = i;
        }
    }

    return nearest_idx;
}

entt::entity create_contact_point(entt::registry& registry,
                                  entt::entity manifold_entity,
                                  contact_manifold& manifold,
                                  const collision_result::collision_point& rp) {
    auto idx = manifold.num_points();
=======
void create_contact_point(entt::registry& registry,
                          entt::entity manifold_entity,
                          contact_manifold& manifold,
                          const collision_result::collision_point& rp) {
    EDYN_ASSERT(manifold.num_points < max_contacts);

    // Find available index.
    std::sort(manifold.ids.begin(), manifold.ids.begin() + manifold.num_points);

    contact_manifold::contact_id_type pt_id = 0;
>>>>>>> 9f019593

    for (unsigned i = 0; i < manifold.num_points; ++i) {
        if (pt_id == manifold.ids[i]) {
            ++pt_id;
        } else {
            break;
        }
    }

#ifdef EDYN_DEBUG
    for (unsigned i = 0; i < manifold.num_points; ++i) {
        EDYN_ASSERT(pt_id != manifold.ids[i]);
    }
#endif

    // Add new index.
    auto is_first_contact = manifold.num_points == 0;
    manifold.ids[manifold.num_points++] = pt_id;

    EDYN_ASSERT(length_sqr(rp.normal) > EDYN_EPSILON);

    // Assign new point.
    auto &cp = manifold.point[pt_id];
    cp = {}; // Clear cached point.
    cp.pivotA = rp.pivotA;
    cp.pivotB = rp.pivotB;
    cp.normal = rp.normal;
    cp.normal_attachment = rp.normal_attachment;
    cp.distance = rp.distance;
    cp.featureA = rp.featureA;
    cp.featureB = rp.featureB;

    if (rp.normal_attachment != contact_normal_attachment::none) {
        auto idx = rp.normal_attachment == contact_normal_attachment::normal_on_A ? 0 : 1;
        auto &orn = registry.get<orientation>(manifold.body[idx]);
        cp.local_normal = rotate(conjugate(orn), rp.normal);
    } else {
        cp.local_normal = vector3_zero;
    }

    // Assign material properties at contact point.
    auto material_view = registry.view<material>();
    auto [materialA] = material_view.get(manifold.body[0]);
    auto [materialB] = material_view.get(manifold.body[1]);

    auto &material_table = registry.ctx<material_mix_table>();

    if (auto *material = material_table.try_get({materialA.id, materialB.id})) {
        cp.restitution = material->restitution;
        cp.friction = material->friction;
        cp.roll_friction = material->roll_friction;
        cp.spin_friction = material->spin_friction;
        cp.stiffness = material->stiffness;
        cp.damping = material->damping;
    } else {
        auto mesh_shape_view = registry.view<mesh_shape>();
        auto paged_mesh_shape_view = registry.view<paged_mesh_shape>();

        if (!try_assign_per_vertex_friction(manifold.body, cp, material_view, mesh_shape_view, paged_mesh_shape_view)) {
            cp.friction = material_mix_friction(materialA.friction, materialB.friction);
        }

        if (!try_assign_per_vertex_restitution(manifold.body, cp, material_view, mesh_shape_view, paged_mesh_shape_view)) {
            cp.restitution = material_mix_restitution(materialA.restitution, materialB.restitution);
        }

        cp.roll_friction = material_mix_roll_friction(materialA.roll_friction, materialB.roll_friction);
        cp.spin_friction = material_mix_spin_friction(materialA.spin_friction, materialB.spin_friction);

        if (materialA.stiffness < large_scalar || materialB.stiffness < large_scalar) {
            cp.stiffness = material_mix_stiffness(materialA.stiffness, materialB.stiffness);
            cp.damping = material_mix_damping(materialA.damping, materialB.damping);
        }
    }

    auto &events = registry.get<contact_manifold_events>(manifold_entity);
    events.contact_started |= is_first_contact;
    EDYN_ASSERT(events.num_contacts_created < max_contacts);
    events.contacts_created[events.num_contacts_created++] = pt_id;

    registry.get_or_emplace<dirty>(manifold_entity).updated<contact_manifold, contact_manifold_events>();
}

bool maybe_remove_point(contact_manifold &manifold,
                        contact_manifold_events &events,
                        size_t pt_idx,
                        const vector3 &posA, const quaternion &ornA,
                        const vector3 &posB, const quaternion &ornB) {
    constexpr auto threshold = contact_breaking_threshold;
    constexpr auto threshold_sqr = threshold * threshold;
    auto pt_id = manifold.ids[pt_idx];
    auto &cp = manifold.point[pt_id];

    // Remove separating contact points.
    auto pA = to_world_space(cp.pivotA, posA, ornA);
    auto pB = to_world_space(cp.pivotB, posB, ornB);
    auto n = cp.normal;
    auto d = pA - pB;
    auto normal_dist = dot(d, n);
    auto tangential_dir = d - normal_dist * n; // tangential separation on contact plane
    auto tangential_dist_sqr = length_sqr(tangential_dir);

    if (normal_dist < threshold && tangential_dist_sqr < threshold_sqr) {
        return false;
    }

    // Swap with last element.
    EDYN_ASSERT(manifold.num_points > 0);
    size_t last_idx = manifold.num_points - 1;
    manifold.ids[pt_idx] = manifold.ids[last_idx];
    manifold.ids[last_idx] = contact_manifold::invalid_id;
    --manifold.num_points;

    events.contact_ended = manifold.num_points == 0;
    events.contacts_destroyed[events.num_contacts_destroyed++] = pt_id;

    return true;
}

void destroy_contact_point(entt::registry &registry, entt::entity manifold_entity, contact_manifold::contact_id_type pt_id) {
    // Finalize contact point destruction. At this point, it was already
    // removed from the manifold and the event inserted in
    // `maybe_remove_point`, which can be run in parallel, while the
    // operations below cannot.
    registry.get_or_emplace<dirty>(manifold_entity).updated<contact_manifold, contact_manifold_events>();
}

void detect_collision(std::array<entt::entity, 2> body, collision_result &result,
                      const detect_collision_body_view_t &body_view, const origin_view_t &origin_view,
                      const tuple_of_shape_views_t &views_tuple) {
    auto &aabbA = body_view.get<AABB>(body[0]);
    auto &aabbB = body_view.get<AABB>(body[1]);
    const auto offset = vector3_one * -contact_breaking_threshold;

    // Only proceed to closest points calculation if AABBs intersect, since
    // a manifold is allowed to exist whilst the AABB separation is smaller
    // than `manifold.separation_threshold` which is greater than the
    // contact breaking threshold.
    if (intersect(aabbA.inset(offset), aabbB)) {
        auto &ornA = body_view.get<orientation>(body[0]);
        auto &ornB = body_view.get<orientation>(body[1]);

        auto originA = origin_view.contains(body[0]) ?
            static_cast<vector3>(origin_view.get<origin>(body[0])) :
            static_cast<vector3>(body_view.get<position>(body[0]));
        auto originB = origin_view.contains(body[1]) ?
            static_cast<vector3>(origin_view.get<origin>(body[1])) :
            static_cast<vector3>(body_view.get<position>(body[1]));

        auto shape_indexA = body_view.get<shape_index>(body[0]);
        auto shape_indexB = body_view.get<shape_index>(body[1]);
        auto ctx = collision_context{originA, ornA, aabbA, originB, ornB, aabbB, collision_threshold};

        visit_shape(shape_indexA, body[0], views_tuple, [&] (auto &&shA) {
            visit_shape(shape_indexB, body[1], views_tuple, [&] (auto &&shB) {
                collide(shA, shB, ctx, result);
            });
        });
    } else {
        result.num_points = 0;
    }
}

}<|MERGE_RESOLUTION|>--- conflicted
+++ resolved
@@ -204,80 +204,8 @@
         cp.local_normal = vector3_zero;
     }
 
-<<<<<<< HEAD
-    try_assign_per_vertex_friction(cp, material_view, mesh_shape_view, paged_mesh_shape_view);
-    try_assign_per_vertex_restitution(cp, material_view, mesh_shape_view, paged_mesh_shape_view);
-}
-
-void create_contact_constraint(entt::registry &registry,
-                               entt::entity contact_entity,
-                               contact_point &cp) {
-    auto material_view = registry.view<material>();
-    auto [materialA] = material_view.get(cp.body[0]);
-    auto [materialB] = material_view.get(cp.body[1]);
-
-    auto &material_table = registry.ctx<material_mix_table>();
-    auto stiffness = large_scalar;
-    auto damping = large_scalar;
-
-    if (auto *material = material_table.try_get({materialA.id, materialB.id})) {
-        cp.restitution = material->restitution;
-        cp.friction = material->friction;
-        cp.roll_friction = material->roll_friction;
-        cp.spin_friction = material->spin_friction;
-        stiffness = material->stiffness;
-        damping = material->damping;
-    } else {
-        auto mesh_shape_view = registry.view<mesh_shape>();
-        auto paged_mesh_shape_view = registry.view<paged_mesh_shape>();
-
-        if (!try_assign_per_vertex_friction(cp, material_view, mesh_shape_view, paged_mesh_shape_view)) {
-            cp.friction = material_mix_friction(materialA.friction, materialB.friction);
-        }
-
-        if (!try_assign_per_vertex_restitution(cp, material_view, mesh_shape_view, paged_mesh_shape_view)) {
-            cp.restitution = material_mix_restitution(materialA.restitution, materialB.restitution);
-        }
-
-        cp.roll_friction = material_mix_roll_friction(materialA.roll_friction, materialB.roll_friction);
-        cp.spin_friction = material_mix_spin_friction(materialA.spin_friction, materialB.spin_friction);
-
-        if (materialA.stiffness < large_scalar || materialB.stiffness < large_scalar) {
-            stiffness = material_mix_stiffness(materialA.stiffness, materialB.stiffness);
-            damping = material_mix_damping(materialA.damping, materialB.damping);
-        }
-    }
-
-    auto *tire0 = registry.try_get<tire_material>(cp.body[0]);
-    auto *tire1 = registry.try_get<tire_material>(cp.body[1]);
-    auto *tire = tire0 ? tire0 : tire1;
-
-    // Contact constraints are never graph edges since they're effectively
-    // a child of a manifold and the manifold is the graph edge.
-    constexpr auto is_graph_edge = false;
-
-    if (tire) {
-        // Contact patch is always a soft contact since it needs deflection
-        // to generate friction forces.
-        EDYN_ASSERT(stiffness < large_scalar);
-
-        auto &contact = make_constraint<contact_patch_constraint>(contact_entity, registry, cp.body[0], cp.body[1], is_graph_edge);
-        contact.m_normal_stiffness = stiffness;
-        contact.m_normal_damping = damping;
-        contact.m_speed_sensitivity = tire->speed_sensitivity;
-        contact.m_load_sensitivity = tire->load_sensitivity;
-        contact.m_lat_tread_stiffness = tire->lat_tread_stiffness;
-        contact.m_lon_tread_stiffness = tire->lon_tread_stiffness;
-        initialize_contact_patch_constraint(registry, contact_entity);
-    } else {
-        auto &contact = make_constraint<contact_constraint>(contact_entity, registry, cp.body[0], cp.body[1], is_graph_edge);
-        contact.stiffness = stiffness;
-        contact.damping = damping;
-    }
-=======
     try_assign_per_vertex_friction(body, cp, material_view, mesh_shape_view, paged_mesh_shape_view);
     try_assign_per_vertex_restitution(body, cp, material_view, mesh_shape_view, paged_mesh_shape_view);
->>>>>>> 9f019593
 }
 
 size_t find_nearest_contact(const contact_point &cp,
@@ -329,7 +257,6 @@
     return nearest_idx;
 }
 
-<<<<<<< HEAD
 size_t find_nearest_contact_tire(const contact_point &cp,
                                  const collision_result &result) {
     // Assuming A is the tire, calculate distance in the yz-plane, thus ignoring
@@ -351,12 +278,6 @@
     return nearest_idx;
 }
 
-entt::entity create_contact_point(entt::registry& registry,
-                                  entt::entity manifold_entity,
-                                  contact_manifold& manifold,
-                                  const collision_result::collision_point& rp) {
-    auto idx = manifold.num_points();
-=======
 void create_contact_point(entt::registry& registry,
                           entt::entity manifold_entity,
                           contact_manifold& manifold,
@@ -367,7 +288,6 @@
     std::sort(manifold.ids.begin(), manifold.ids.begin() + manifold.num_points);
 
     contact_manifold::contact_id_type pt_id = 0;
->>>>>>> 9f019593
 
     for (unsigned i = 0; i < manifold.num_points; ++i) {
         if (pt_id == manifold.ids[i]) {
