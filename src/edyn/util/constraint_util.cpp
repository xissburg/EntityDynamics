--- conflicted
+++ resolved
@@ -5,15 +5,8 @@
 #include "edyn/comp/tag.hpp"
 #include "edyn/comp/graph_edge.hpp"
 #include "edyn/comp/graph_node.hpp"
-<<<<<<< HEAD
-#include "edyn/comp/delta_linvel.hpp"
-#include "edyn/comp/delta_angvel.hpp"
-#include "edyn/comp/spin.hpp"
-#include "edyn/comp/tire_material.hpp"
-=======
 #include "edyn/constraints/contact_constraint.hpp"
 #include "edyn/constraints/null_constraint.hpp"
->>>>>>> b7e58e27
 #include "edyn/context/settings.hpp"
 #include "edyn/core/entity_graph.hpp"
 #include "edyn/constraints/constraint_row.hpp"
@@ -105,7 +98,6 @@
     }
 
     // Assign contact constraint to manifold.
-<<<<<<< HEAD
     auto *tire0 = registry.try_get<tire_material>(body0);
     auto *tire1 = registry.try_get<tire_material>(body1);
     auto *tire = tire0 ? tire0 : tire1;
@@ -125,9 +117,6 @@
     } else {
         make_constraint<contact_constraint>(manifold_entity, registry, body0, body1);
     }
-=======
-    make_constraint<contact_constraint>(registry, manifold_entity, body0, body1);
->>>>>>> b7e58e27
 }
 
 void swap_manifold(contact_manifold &manifold) {
@@ -147,12 +136,7 @@
 }
 
 scalar get_effective_mass(const constraint_row &row) {
-    if (row.num_entities == 2) {
-        auto J = std::array<vector3, 4>{row.J[0], row.J[1], row.J[2], row.J[3]};
-        return get_effective_mass(J, row.inv_mA, row.inv_IA, row.inv_mB, row.inv_IB);
-    }
-
-    return get_effective_mass(row.J, row.inv_mA, row.inv_IA, row.inv_mB, row.inv_IB, row.inv_mC, row.inv_IC);
+    return get_effective_mass(row.J, row.inv_mA, row.inv_IA, row.inv_mB, row.inv_IB);
 }
 
 scalar get_effective_mass(const std::array<vector3, 4> &J,
@@ -251,8 +235,8 @@
     *row.dvB += row.inv_mB * row.J[2] * impulse;
 
     // Apply angular impulse.
-    apply_angular_impulse(impulse, row, 0);
-    apply_angular_impulse(impulse, row, 1);
+    *row.dwA += row.inv_IA * row.J[1] * impulse;
+    *row.dwB += row.inv_IB * row.J[3] * impulse;
 }
 
 void warm_start(constraint_row &row) {
